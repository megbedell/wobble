\documentclass[twocolumn]{aastex62}

\include{preamble}
\newcommand{\Mdwarf}{Barnard's Star\xspace} % or should it be Barnard's star? or GJ 699?


\setlength{\parindent}{1.4em} % trust in Hogg
\begin{document}\sloppy\sloppypar\raggedbottom\frenchspacing % trust in Hogg

\shorttitle{\wobble}
\shortauthors{Bedell et al.}

\graphicspath{ {figures/} }
\DeclareGraphicsExtensions{.pdf,.eps,.png}

\title{\textsc{\wobble: a data-driven method for precision radial velocities}}

\author[0000-0001-9907-7742]{Megan Bedell}
\affiliation{\flatiron}

\author[0000-0003-2866-9403]{David W. Hogg}
\affiliation{\flatiron}
\affiliation{Center for Cosmology and Particle Physics, Department of Physics, New York University, 726 Broadway, New York, NY 10003, USA}
\affiliation{Center for Data Science, New York University, 60 Fifth Ave, New York, NY 10011, USA}
\affiliation{Max-Planck-Institut f\"ur Astronomie, K\"onigstuhl 17, D-69117 Heidelberg}

\author[0000-0002-9328-5652]{Daniel Foreman-Mackey}
\affiliation{\flatiron}

\author[0000-0001-7516-8308]{Benjamin T. Montet}
\altaffiliation{Sagan Fellow}
\affiliation{\chicago}

\author[0000-0002-0296-3826]{Rodrigo Luger}
\affiliation{\flatiron}

\correspondingauthor{Megan Bedell}
\email{E-mail: mbedell@flatironinstitute.org}

\begin{abstract}
% Context
Extreme-precision radial velocity (\EPRV) exoplanet surveys face considerable data analysis challenges in extracting maximally precise \RVs from spectra. 
Chief among these, particularly for the upcoming generation of red-optimized spectrographs targeting M dwarfs, is the presence of telluric absorption features which are not perfectly known. 
Another major limitation on the achievable \RV precision is the need to adopt an imperfect stellar template against which to cross-correlate or otherwise match the observations. 
In both cases, this precision-limiting reliance on external information can be sidestepped using the data itself. 
% Aims
Here we propose a data-driven method to simultaneously extract precise \RVs and infer the underlying stellar and telluric spectra using a linear model (in the log of flux). 
The model employs a convex objective and convex regularization to keep the optimization of the spectral components fast. 
We implement this method in \wobble, an open-source \python package which uses \TF in one of its first non-neural-network applications to astronomical data. 
In this work, we demonstrate the performance of \wobble on archival \HARPS spectra.
% Results
We recover the canonical exoplanet 51 Pegasi b, detect the secular \RV evolution of the M dwarf \Mdwarf, and retrieve the \RM for the Hot Jupiter HD 189733b. 
We also present extremely high-\SNR composite stellar spectra and detailed time-variable telluric spectra derived from these data. 
\end{abstract}

\keywords{atmospheric effects, methods: data analysis, planets and satellites: detection, stars: individual (51 Pegasi, Barnard's Star, HD 189733), techniques: radial velocities}

\section{Introduction}

Precise radial velocity (\RV) measurements are critical to the discovery and characterization of exoplanets. 
On the order of one dozen dedicated spectrographs exist for the purpose of \RV planet-hunting, with at least as many more currently under construction \citep{Wright2017}. 
However, significant challenges exist in deriving precise \RV measurements from these spectra. 
%The current capabilities of extreme-precision radial velocity (\EPRV) instruments do not extend to the 10 \cms\ regime, 
%In this work, we present an open-source code for \RV\ determination. We use a highly flexible linear model to extract \RV s in a fully data-driven way. %Our method simultaneously models the stellar and telluric spectra.

One of the primary contributors to the noise budget in \RV measurements is the incomplete treatment of telluric features in the
Earth's atmosphere \citep{Halverson2016}. 
Often, particular sections of a spectrum that are likely to feature telluric features are identified before the velocity shift of the stellar spectrum is inferred. 
These regions are then removed from analysis, leaving only seemingly telluric-free regions to be analyzed \citep[e.g.][]{AngladaEscude2012}.

This method has two significant issues. 
The first is that removing sections of the spectrum can remove significant amounts of information about the star, lowering the precision at which we can measure the stellar radial velocity. 
Many of the regions of significant telluric absorption lie in the red-optical and near-infrared, where there are abundant narrow spectral features that can be used to improve \RV precision \citep{Bottom2013}. 
This is especially true for M dwarfs, which peak in emitted energy at $\approx 1 \mu$m and have many narrow molecular absorption features in their photospheres \citep{Figueira2016}. 
Eliminating large chunks of these spectra will therefore significantly inhibit our ability to detect planets around M dwarfs through \RVs.

Secondly, not all telluric features are obvious. 
The Earth's atmosphere induces many small-amplitude features, often referred to as ``microtellurics,'' which are not obvious by eye but can affect the star's inferred \RV at the $\sim 1$ \ms level \citep{Cunha2014}. 
As the locations of these features are not known \textit{a priori} and may not even be apparent in stacked spectra of many observations, these spectral regions cannot be thrown out. 
Instead, alternative methods to account for these features as a part of the model must be developed and employed in order to mitigate the effect of the Earth's atmosphere on the measured stellar radial velocities.

One such approach is modeling the telluric spectrum using existing line databases like \acronym{HITRAN} \citep{HITRAN2016}. 
The telluric model may then be divided out from the observations, assuming the line spread function of the instrument is known \citep[e.g.][]{Seifahrt2010}. 
This method relies on existing physical knowledge about the Earth's atmosphere and can be fine-tuned using local observatory measurements of e.g. atmospheric water vapor content \citep{Baker2017}. 
However, line databases are incomplete even in significant absorption features when compared to actual observations and certainly do not include microtellurics, making them poorly suited for extreme precision RV applications \citep{Bertaux2014}.

Another option is the use of telluric standard observations: a spectrum of a rapidly rotating early-type star, which is virtually featureless due to extreme rotational line broadening, may be used as a telluric model and divided out. 
This approach has the advantage of naturally reproducing the instrumental line profile and current observing conditions if the standard star has a line-of-sight vector sufficiently close to the target and if both observations are taken close together in time. 
For these conditions to be true, though, requires a significant investment of observing time, which planet search programs often cannot afford. 
Additionally, artifacts may remain near strong telluric features due to the imperfect correction of unresolved features \citep{Bailey2007}.

An alternative approach is the simultaneous modeling of both telluric and spectral features from the data. 
As the Earth's motion around the barycenter of the Solar System induces a Doppler shift considerably larger than both the motion of telluric features and the size of a single pixel on the detector, these two spectra can be disentangled.
This process is well-established in the analysis of binary star systems through the development of linear models \citep[e.g.][]{Simon1994} and in a Gaussian process framework \citep{Czekala2017}.
In these cases, both spectra are assumed to be unchanging in time, which is a reasonable approximation of a stellar spectrum but not necessarily of the telluric spectrum.
A more complicated model with time variability in the telluric spectrum may provide a more accurate fit. 
Work by \citet{Artigau2014} demonstrates that a Principal Component Analysis (\acronym{PCA}) approach is an effective way of parameterizing telluric spectral variability as a low-dimensional model derived from observational data. 
\citet{Artigau2014} use a library of telluric standard observations, which requires a significant investment of observing time to build up, but in principle such a data-driven model should be possible to derive from typical stellar observations if the same star is observed many times at different barycentric \RV shifts.

Just as imperfect telluric modeling can be a noise source in \EPRV analyses, the choice of stellar template can also be a major source of error. 
For stabilized, non-gas-cell \RV spectrographs, a standard approach has been to adopt a quasi-binary mask consisting of weighted top-hat functions at the expected locations of informative stellar absorption lines and cross-correlate this mask with the observed spectrum \citep[e.g.][]{Baranne1979, Pepe2002}. 
This approach is limited by the accuracy of the mask, and since most masks are built for a broad category of spectral type rather than customized for the individual star in question, it is unlikely that this technique retrieves maximally precise \RVs. 
Deriving a custom spectral template by stacking all spectra iteratively as the \RVs are determined has been shown to be a superior approach for stars with complex spectra \citep{AngladaEscude2012, Zechmeister2018}. 

Data analysis pipelines for absorption cell instruments have long used a stellar template that is customized to the star in question, although traditionally this template is a single observation taken for the purpose \citep[e.g.][]{Butler1996}. 
Higher quality templates can be derived iteratively from the data \citep{Sato2002, Gao2016}. 
Such data-driven templates have the benefit of being both customized to the star in question and high-\SNR without requiring observing overhead. 

Common to the issues of telluric correction and stellar template building is the fact that all of the necessary information about the unknown spectra is encoded in the data. 
With a simple data-driven model, one could learn both stellar and telluric spectra simultaneously with the stellar \RVs.

%\todo{(talk about lack of open-source code and difficulty of modifying \RV pipelines here?)}

Here we develop and implement such a data-driven model to infer the telluric and stellar spectra and calculate the stellar \RV at each observed epoch. 
The telluric model component may vary with time in a low-dimensional manner, which is also inferred from the data. 
Our model requires no prior knowledge of spectral features for the star or for the Earth's atmosphere. 
As such, it does not yield absolute measurements of \RVs, only highly precise relative measurements between epochs. 

Our approach is similar to that taken by \citet{Gao2016}, but differs in that we take the stellar spectrum as a latent variable to be optimized rather than iteratively determining it by stacking model residuals. 
%In this sense, ours is a true forward model.  -- this content-less (DFM)

In this work, we focus on the ultra-stabilized spectrograph case, i.e. a reliable instrumental calibration and no absorption cell. 
We also assume that multiple epochs of observations exist and that these epochs are spread out across the observing season(s). 
This assumption is necessary to enable the disentangling of telluric features from the stellar spectrum. 
In this sense our method is intended as a post-processing step, not a real-time data reduction service. 
However, the implementation that we present here is designed for flexibility and easy extensibility, and we discuss potential ways to overcome these limitations.

In Section \ref{s:methods}, we outline the model and its key underlying assumptions. 
We present an open-source implementation of this method in \python and \TF called \wobble.
In Section \ref{s:results}, we demonstrate \wobble's capabilities by applying our method to \HARPS archival data for three target stars: the canonical planet-hosting solar analog 51 Peg, the quiet M dwarf \Mdwarf, and the Hot Jupiter host HD 189733. 
We look further into the detailed time-variable telluric spectra inferred from these data in Section \ref{s:tellurics}. 
We revisit many of the assumptions underlying \wobble in Section \ref{s:future} and outline potential ways of adapting \wobble\ for such cases as instruments with absorption cells, intrinsic time variability in the stellar spectrum, and lower-quality data. 
Finally, we conclude with a brief summary in Section \ref{s:conclusion}.

\section{Methods}
\label{s:methods}
\subsection{Model Assumptions}
\label{s:assumptions}

The model underpinning \wobble is designed to be flexible and easily extensible to a variety of situations. 
However, a few assumptions are made in this work to simplify the implementation, and we outline those here. 
Many of these assumptions could be eliminated with relatively straightforward modifications to the method. 
We revisit these in Section \ref{s:future}.

First, we assume that the wavelength calibration and spectral extraction of the instrument are perfect: that is, we begin at the stage of having 1D extracted spectra and corresponding wavelength grids in hand and we do not model any corrections to the wavelength solution.

We assume that the spectra can be modeled as the product of a finite and fixed number of components.
For the cases shown in this work, two components are used: a stellar spectrum which is invariant in shape but may be Doppler-shifted, and a telluric spectrum which is fixed to the observatory rest frame but varies in shape. 
We choose to work in log(flux) space so that the data to be modeled are simply a sum of the component spectra.

For the case of the telluric component, whose spectrum is allowed to vary with time, we assume this spectral variability is low-dimensional. 
This assumption is physically motivated in the sense that a relatively small number of molecular species contribute to the telluric absorption spectrum. 
It is also needed in a practical sense, since every additional dimension over which the telluric spectrum can vary adds several thousand more free parameters to the model.

We assume that the stellar spectrum is invariant with time. 
This assumption does not hold true in detail and will be revisited in Section \ref{s:future}. 

We assume that both the stellar and telluric spectra are approximately located at zero in logarithmic flux (or unity in linear) with small deviations due to absorption lines. 
As a result of this assumption, we are able to apply L1 and L2 regularization to the spectral templates. 
Regularization is a commonly used technique in machine learning, where large numbers of free parameters are standard. 
It is equivalent to applying a prior to the parameters which pushes them toward zero in the absence of strong evidence otherwise from the data. 
The strength of the regularization may be tuned to suit the data at hand through a cross-validation scheme: for example, the best-suited regularization in the bluest spectral orders may be much stronger for the telluric spectrum, where few features are present, than it is for the star, which generally has a dense forest of spectral lines. 
The exact implementation and validation of regularization in this model is further described in Section \ref{s:model-eqns}.

Aside from this regularization to push model components to zero in the low-\SNR regime, the model makes no assumptions about the shape of the stellar or telluric spectra. 
We solve for spectral templates for each component as a series of control points with no imposed correlations between them, meaning that the line spread function, covariances between lines arising from the same species, and other such physically expected correlations are not built into the model but must be learned in the process of optimizing. 
In addition to keeping this model simple and linear, this means that no physical knowledge about the object being observed is needed to extract its \RVs.

To make our method practically feasible, we assume that the number of observations $N$ in the data set is large ($N \gg N_{components}$) and spread out across the observing season. 
The quantity of spectra needed is a fundamental restriction rooted in the fact that every spectrum being modeled introduces a large number of free parameters to the model. 
In most cases, the epochs of these observations will also need to span a significant fraction of the observing season. 
In order to disentangle the stellar and telluric spectral components, the spectra must undergo Doppler shifts with respect to each other that are at least as large as a resolution element of the spectrograph. 
For stars which do not physically undergo large \RV shifts over very short timescales, this means that it is necessary to observe the star over a significant fraction of the year to take advantage of the changes in the Earth's projected motion. 
We will comment on ways to overcome these restrictions in Section \ref{s:future}.

Finally, we assume that, when the stellar and telluric components are properly optimized, only Gaussian noise remains. 

\subsection{Model Specification}
\label{s:model-eqns}

We take the data to be the $M \times N$ matrix Y, where each entry $y_{m,n}$ is the observed logarithmic flux $\ln f$ for pixel $m$ of $M$ at epoch $n$ of $N$. 
We also have a corresponding $M \times N$ matrix of wavelength solutions. 
Again, the entries of this matrix are in logarithmic form ($\ln \lambda$). 
This choice makes the Doppler shift an additive term, considerably simplifying the math to follow.

We model each data column $y_n$ as the sum of the stellar and telluric spectra:
\begin{equation}
y_n = y_{n}^\star + y_{n}^t + noise.
\end{equation}

The stellar spectrum contribution is: 
\begin{equation}
y_{n}^\star = P(v^{obs}_{n}) \mu^{\star},
\label{eqn:star}
\end{equation}
where $\mu^{\star}$ is a spectral template with length $M'$ corresponding to
the length of an arbitrarily-chosen wavelength grid of control points, and
$P$ is a linear operator which applies a Doppler shift by velocity $v_n$ and
interpolates $\mu^\star$ into the observatory rest frame.
Because we work in log-wavelength space, the Doppler shift due to velocity $v$ is simply an additive term:
\begin{equation}
 \ln \lambda(v) = \ln \lambda_{0} + \frac{1}{2} \ln \left(\frac{1 - v/c}{1 + v/c}\right).
\end{equation}
The $P$ operator adds this term to the $M'$-length wavelength grid for the template spectrum before linearly interpolating the template to the $M$-length data space.
$P$ could be represented as a rectangular $M \times M'$ sparse matrix, but the dot product can be implemented efficiently using linear interpolation instead of instantiating the full matrix.

The apparent stellar \RV, $v^{obs}_{n}$, is a sum of the star's actual velocity about its center of mass ($v^{\star}_{n}$) and the projected motion of the Earth about the Solar System barycenter (Barycentric Earth Radial Velocity or \BERV), the latter of which is known.

The telluric spectrum contribution is:
\begin{equation}
y_{n}^t =  A_n(\mu^{t} + W^{t} z_n).
\end{equation}
In addition to its mean spectrum $\mu^t$, the telluric component also includes a time-dependent term assembled from two variables: $W^t$, a matrix of ``basis vectors'' for the span of telluric spectral variations, is weighted by $z_n$ to form the spectral contribution at epoch $n$. 
$W$ has the shape $M' \times K$ and $z_n$ is a $K$-vector, where $K$ is the number of basis vectors used. 
For the purposes of this work we found good performance with $K$ set to 3, but this may vary for other applications. 
The net telluric spectrum (mean + time-variable components) is weighted by the airmass at the time of observation $A_n$, a known quantity.

We evaluate a log-likelihood for each epoch
\begin{equation}
\ln \mathcal{L}_n = -\frac{1}{2} (y_{n} - y'_{n})^T C_{n}^{-1} (y_{n}-y'_{n}),
\label{eqn:lnlike}
\end{equation}
comparing our model $y'$ to the data $y$, with $C$ representing the covariance matrix of uncertainties for the data. 

The number of free parameters in this model is large: we must optimize every grid point in the mean spectral templates and telluric basis vectors along with the stellar \RV and the telluric basis weights for each epoch. 
We deal with potential over-fitting issues by applying L1 and L2 regularization to the spectral templates, as discussed in Section \ref{s:assumptions}. 

L1 normalization adds a term to the log-likelihood that takes the form:
\begin{equation}
\Lone{\lambda}{p} \equiv -\lambda \sum_{i} | p_{i} | ,
\end{equation}
where $p$ is the vector of parameters to be normalized (in this case $\mu^{\star}$, $\mu^{t}$, or $W^{t}$) and $\lambda$ is the regularization amplitude.

Similarly, L2 normalization adds a term of the form:
\begin{equation}
\Ltwo{\lambda}{p} \equiv -\lambda \sum_{i} p_{i}^2 .
\end{equation}

The effectiveness of the regularization depends sensitively on the value of $\lambda$ used: if $\lambda$ is too high, real features will be lost as the parameters are forced to zero, whereas setting $\lambda$ too low will make the regularization ineffective, leaving the model vulnerable to overfitting. 

We set regularization amplitudes for \wobble using a cross-validation scheme. 
In brief, we randomly select 12.5\% of the total epochs to set aside as a validation set and, using some value of $\lambda$, run the model optimization on the remaining epochs (the training set).
The resulting best-fit spectral templates and basis vectors are taken as fixed and the time-dependent terms only (\RVs and basis weights) are optimized for the validation epochs. 
The $\chi^2$ for the validation epochs can then be adopted as a goodness-of-fit measurement for the $\lambda$ value, and the procedure is repeated for different $\lambda$s to choose the best regularization amplitude. 
Because we have multiple regularization terms and multiple amplitudes to set, we begin by hand-setting all amplitudes to a reasonable starting guess and optimize each amplitude sequentially with cross-validation.

With regularization included, the final model likelihood to be optimized is:
\begin{equation}
\begin{split}
\ln \mathcal{L} = & -\frac{1}{2} \sum_{n} (y_{n} - y'_{n})^T C_{n}^{-1} (y_{n}-y'_{n})  \\
 & + \Lone{\lambda_1}{\mu^{\star}} + \Ltwo{\lambda_2}{\mu^{\star}}   + \Lone{\lambda_3}{\mu^{t}} + \Ltwo{\lambda_4}{\mu^{t}} \\
 &  + \Lone{\lambda_5}{W^t}  + \Ltwo{\lambda_6}{W^t} + \Lone{1.0}{z^t} ,
\end{split}
\end{equation}
%\todo{BEDELL: THIS IS WRONG. We were supposed to set $\lambda_5$ to unity. My (Hogg's) bad. However, I wrote the following to justify our WRONG choice!}
where the regularization amplitude on the basis weights is arbitrarily set to unity, and all other regularization amplitudes $\lambda$ are set by grid searches using the above-described validation procedure.
The basis-weight regularization amplitude can be set arbitrarily to unity because there is a perfect degeneracy between amplifying the basis vectors and attenuating the basis weights.
This regularization choice breaks that perfect degeneracy.
The basis weights are regularized to encourage our desired outcome where the mean telluric spectrum contains as much telluric information as possible, while the variable basis picks up only the necessary time-variable changes.

\subsection{Optimizing the Model}
\label{s:optimizing}

As an initial guess, we set the star to be stationary, e.g. $v^{obs} = $ \BERV at all epochs. 
We may then initialize the stellar spectrum $\mu^{\star}$ by Doppler-shifting the data and calculating the median flux across \BERV-corrected spectra in bins at each model wavelength $\lambda'$. 
The telluric template is initialized similarly by using the residuals after the stellar contribution has been removed, again binning in model wavelength (this time without applying any Doppler shift to the spectra) and taking the median values of each bin. 
Finally, we initialize the telluric spectrum's basis vectors $W_t$ and weights $z_t$ by performing Principal Component Analysis (\acronym{PCA}) on the residuals after both the stellar spectrum and the mean telluric spectrum have been removed. 
The $K$ highest eigenweights and their corresponding eigenvectors are taken as the basis weights and vectors. 

Once all parameters are initialized, we optimize them iteratively. 
The likelihood function is maximized first by varying the stellar and telluric templates (including the telluric basis vectors). 
This step is a convex optimization, meaning that a global optimum for the template parameters should be reached under the condition of fixed time-dependent variables. 
Next, the templates are held fixed and the time-dependent parameters (stellar \RVs and telluric basis weights) are varied to maximize the likelihood function again. 
Technically the velocities are location parameters and their optimization is not convex.
However, once the velocities are known to a small fraction of a pixel (which they usually are, in practice, in advance of running \wobble), the linearized problem becomes convex at each iteration.
We repeat this procedure, optimizing spectra and time-dependent parameters in turn, until the likelihood appears to converge, typically within 100 iterations.
This iterative procedure is equivalent to a full simultaneous optimization in the limit of many iterations to convergence.

After convergence, we estimate the uncertainties on the parameters by
approximating the likelihood function near its maximum as Gaussian where the
covariance matrix is the negative inverse Hessian (or second derivative
matrix) of the log likelihood function with respect to the parameters.

\subsection{Combining Spectral Orders}
\label{s:combining-orders}

Most \EPRV instruments are echelle spectrographs spanning many orders. 
These orders are often treated as independent spectra when extracting \RVs, and the \RVs for each order are then combined in some manner to get a final time series. 
We follow this precedent and optimize the \wobble model individually for each order. 
%While some \RV precision gain may be possible by inferring a global Doppler shift from all orders simultaneously, it is not clear that the gain would be worth the added computational expense, so we leave this for future work. 

After obtaining an $N$-epoch set of observed stellar \RVs from each of the $R$ spectral orders, we combine them by modeling each \RV $v_{n,r}$ as a combination of time-dependent stellar \RV, order-dependent \RV offset, and a Gaussian noise term:
\begin{equation}
v_{n,r} = v_n + v_r + \mathcal{N}(0,\,\sigma_{n,r}^{2} + \delta_r^2 )\,,
\end{equation}
where $v_n$ and $v_r$ are the characteristic \RVs at epoch $n$ and order $r$, $\sigma_{n,r}$ is the estimated measurement uncertainty on $v_{n,r}$, and $\delta_r$ is an additional jitter term specific to order $r$. 
The order-dependent \RV offset should be small and indeed generally is consistent with zero in the solutions.%, but is included in the model to capture any color-dependent effects such as non-negligible atmospheric variability during the exposure \citep[see e.g.][]{Blackman2017}. 

\subsection{Implementation}
\label{s:implementation}

The above-described model can be implemented in a variety of ways. We chose to build our code, \wobble, in \code{python} using \TF \citep{Abadi15}. 
\TF is a model building framework that has been primarily designed for machine
learning applications, but at its core \TF is fundamentally a collection of
highly optimized routines for doing linear algebra and efficiently computing the
derivatives of these models with respect to large numbers of parameters.
\wobble can be represented in this framework so we have re-purposed \TF for our
needs.
By using this framework, we benefit from the high performance and scalability
of the implementation, as well as the algorithms implemented within \TF for
fitting large numbers of parameters to large datasets.
%While it has primarily been used in the context of deep learning in the astronomical literature, its auto-differentiation and fast linear algebra capabilities make it valuable for this application as well.
The necessary optimizations over many parameters can be performed with high efficiency by \TF: the below-described analysis of 91 \HARPS spectra of 51 Peg, including the optimization of 72 spectral orders, runs in 60 minutes on a standard Mac desktop.

Our code is made open-source under the \acronym{MIT} license and is publicly available on GitHub.\footnote{\url{https://www.github.com/megbedell/wobble}}



\section{Application to \HARPS Data}
\label{s:results}

For the purposes of this work, we chose to test the performance of \wobble on archival spectra from the High Accuracy Radial Velocity Planet Searcher (\HARPS) spectrograph \citep{Mayor2003}. 
\HARPS has operated continuously since 2003 and as such has an extensive catalog of publicly available data. 
Furthermore, its excellent instrumental stability and precise calibration make the data ideally suited to our method, which relies on having an accurate wavelength solution for every spectrum. 

All data were obtained from the \acronym{ESO} public data archive in the form of ``\code{e2ds}'' spectra.\footnote{Based on observations made with ESO Telescopes at the La Silla Paranal Observatory under programme IDs 091.C-0271, 183.C-0437, 191.C-0505, 072.C-0488, 089.C-0497, 099.C-0880, and 60.A-9700.} 
These data come as extracted 1D spectra, in blocks of 72 orders by 4096 pixels per order.
The airmass of the observation and the calculated \BERV are both provided in the \acronym{FITS} header of the spectral data file. 
We obtained wavelength solutions for each spectrum from the dedicated \HARPS calibration archive, also maintained by \acronym{ESO}.

Before running the above-described model optimization on the data, we first mask out any unreliably measured spectral regions and do a continuum normalization on each spectrum. 
This masking is done by setting the inverse variance on the masked data point to zero, effectively removing it from the fit. 
In brief, we mask pixels whose extracted flux is below zero as well as regions at the edges of the spectral orders where the local \SNR falls below 5. 
After masking these data, we convert the flux to log space and continuum normalize by fitting and subtracting a polynomial to an asymmetrically clipped subset of the data. 

To each pixel in the normalized, logarithmic spectrum, we assign an uncertainty variance (squared error).
Technically this uncertainty is assumed to be Gaussian in the log space, which is an incorrect approximation, but not very far off for high signal-to-noise data. 
For each order we assign to each log flux an uncertainty variance that is the inverse of the mean signal-to-noise-squared of the pixels in that order (as reported by the \HARPS pipelines), scaled up or down by the raw linear flux observed in that pixel in the data prior to logging and normalizing. 
This is the best Poisson estimate we can make given that we are working in the log space, and we don't have individual-pixel uncertainty estimates. 
Technically a small bias is introduced by taking the logarithm of the flux, but this bias is very small at the relevant signal-to-noise ratios; furthermore, the small bias acts in the flux direction, not the radial-velocity direction.

If possible, the final stellar \RV retrieved by \wobble is corrected for intra-night drift in the wavelength solution by subtracting off an \RV drift term specified in the data header, consistent with the standard \HARPS pipeline. 
This drift is calculated from the simultaneous reference lamp and is therefore only available in certain observing modes. 
Its contribution to the \RV solution is usually below 1 \ms, supporting our assumption that the wavelength solution provided by the \HARPS pipeline is generally accurate.

Below we describe the results of applying this procedure and optimizing the \wobble model using \HARPS data for stars of different types: a G dwarf with a known planet, an \RV-quiet M dwarf, and an early-K dwarf undergoing a planetary transit event.

\subsection{51 Pegasi}

\begin{figure*}[ht!]
\centering
\includegraphics[width=5in]{51peg_planet}
\caption{Phased orbit of the Hot Jupiter 51 Peg b as recovered from the \wobble\ \RVs (left) and from the \HARPS standard pipeline. While the phase coverage of \HARPS observations is sparse, we nonetheless recover orbital parameters consistent with those found by other \RV campaigns. Maximum-likelihood Keplerians (solid orange lines) and 1-$\sigma$ posterior constraints (shaded orange regions) for each data set are overplotted.}
\label{fig:51peg_planet}
\end{figure*}

\begin{deluxetable*}{cccc}
\tablehead{
\colhead{Parameter} & \colhead{Units} & \colhead{\wobble Fit} & \colhead{\HARPS Pipeline Fit}}
\tablecaption{Orbital Parameters of 51 Pegasi b}
\label{tbl:51peg}
\startdata
$K$ & m s$^{-1}$ & $55.57^{+2.28}_{-2.04}$ & $53.84^{+1.96}_{-2.20}$ \\
$P$ & days & $4.2292^{+0.0003}_{-0.0003}$ & $4.2294^{+0.0003}_{-0.0003}$ \\
$t_0$ & JD & $2456546.89^{+0.02}_{-0.02}$ & $2456546.94^{+0.01}_{-0.02}$ \\
$e$ & $-$  & $0.03^{+0.02}_{-0.02}$ & $0.04^{+0.02}_{-0.02}$ \\
$\omega$ & rad & $0.45^{+0.62}_{-1.00}$ & $-1.79^{+0.34}_{-0.32}$ \\
$s$ & m s$^{-1}$ & $0.01^{+0.08}_{-0.01}$ & $0.74^{+0.06}_{-0.07}$ \\
\enddata
\end{deluxetable*}

For \wobble's first test, we chose the first known exoplanet host: 51 Pegasi. 
This target is a Sun-like star hosting a planet with an orbital period of 4 days and a mass of 0.5 Jupiter masses \citep{Mayor1995}. 
Its canonical status as the first exoplanet discovered means that large amounts of data exist for this system. 
In particular, archival \HARPS data exist mainly from efforts to observe reflected-light spectra of the planet \citep{Martins2015}. 

We ran \wobble on these archival data to test its performance on recovering a planetary signal with well-known orbital characteristics.
The 91 publicly available spectra in the \HARPS archive are largely concentrated on a few nights of intensive observing, but these nights are sufficiently spread out throughout the year for a wide enough range in \BERV to disentangle the stellar and telluric spectra. 
Their \SNR is generally high, ranging from 100 up to 300 pix$^{-1}$ at the central wavelength regions of \HARPS.

Despite the sparse phase coverage available across the planetary orbit, we recover a signal at the expected period and semi-amplitude in the \RVs (Figure \ref{fig:51peg_planet}). 
We fit a Keplerian signal with seven free parameters (period $P$, \RV semi-amplitude $K$, eccentricity $e$, argument of periastron $\omega$, time of periastron $T_0$, \RV offset $c$, and \RV jitter $s$) using the \code{exoplanet} package \citep{exoplanet}. 
The resulting best-fit parameters for the two data sets are generally consistent (Table \ref{tbl:51peg}), and both are comparable to literature values \citep{Mayor1995, Naef2004, Butler2006}. 
The \RV uncertainties derived by \wobble appear accurate based on the negligible jitter in the fit, while the photon-noise-based \RV errors provided by the \HARPS pipeline are much smaller and require a significant jitter to achieve a good fit. 
These results confirm that \wobble is able to extract \RVs with similar precision to the closed-source \HARPS pipeline for Sun-like stars.

\begin{figure*}[t]
\centering
\includegraphics[width=5.3in]{51peg_multispectrum}
\caption{Three example echelle orders at a randomly chosen epoch from the \HARPS observations of 51 Pegasi. Data are shown as dark circles, while the \wobble predictions for the stellar and telluric spectral contributions at this epoch are red and blue lines, respectively. Even in the presence of a strong stellar absorption feature such as the H$\alpha$ line (seen at 6561.5 \ang due to the star's Doppler shift at the plotted epoch), small telluric features are clearly recovered. Residuals after subtracting both star and telluric models are shown below each spectrum.}
\label{fig:51peg_spectrum}
\end{figure*}

Fits to an individual spectrum are shown in Figure \ref{fig:51peg_spectrum}. 
We emphasize that no \textit{a priori} information on e.g. expected spectral line positions and depths were used. 
The \wobble algorithm as it is currently implemented treats each control point of the template spectra as independent and has no line shape parameterization included. 
Nevertheless, the optimized stellar templates clearly reproduce the expected appearance of the spectra in a variety of regimes, from a crowded-line region to a sparser, continuum-dominated region to an extremely strong absorption line like the H$\alpha$ feature. 
Moreover, telluric absorption features are recovered down to a very small amplitude.

\subsection{\Mdwarf}
\label{s:Mdwarf}

\begin{figure*}
\centering
\includegraphics[width=5in]{barnards_rvs}
\caption{Radial velocity measurements for \Mdwarf from \wobble (black circles) and from the standard \HARPS pipeline (blue squares). The median \RV has been subtracted from each data set. The predicted secular change in \RV due to \Mdwarf's projected motion, calculated using \gaia properties, is shown as a solid orange line (top panel). Residuals away from the predicted trend are plotted in the lower panel.}
\label{fig:barnards_rvs}
\end{figure*}

Next, we tested \wobble with 237 epochs of \Mdwarf spectra. 
We did not utilize the additional spectra taken after the \HARPS 2015 optical fiber upgrade, as these would need to be treated as an independent data set \citep{LoCurto2015}. 
\Mdwarf is a mid-M dwarf, and as such its output is low in the optical; the typical \SNR of the spectra in the central wavelength regions of \HARPS ranges from 20-50. 
In practice, this means that the 7 bluest echelle orders were consistently masked and dropped from the fit in accordance with the \SNR criteria outlined previously. 
Regardless, a large amount of data remained, allowing us to test \wobble's performance on observations with substantially different properties from the previous case.

\Mdwarf is one of the nearest stars to us at a distance of less than 2 parsecs. 
It is also the star with the highest known proper motion. 
Its trajectory translates to a projected secular change in \RV of approximately 4.5 $\mathrm{m}~\mathrm{s}^{-1}~\mathrm{yr}^{-1}$ \citep{Kurster2003}. 
This trend has been observed in some data sets, including long-term \HARPS and \acronym{HIRES} observations, although \acronym{UVES} \RVs were inconsistent with the predicted linear slope \citep{Kurster2003, Bonfils2013, Choi2013, Montet2014}. 
Aside from this linear trend, \Mdwarf is commonly used as an \RV standard M dwarf because little stellar activity has been observed and no planets discovered until very recently despite considerable \RV monitoring \citep{Ribas2018}. 

The \RVs found by \wobble are in excellent agreement with the predicted secular motion (Figure \ref{fig:barnards_rvs}). 
Using \gaia parallax and proper motion measurements and following the calculations outlined in \citet{Kurster2003}, we find a secular trend with a slope of 4.53 $\mathrm{m}~\mathrm{s}^{-1}~\mathrm{yr}^{-1}$, deviating from this linearity by less than 1 $\mathrm{cm}~\mathrm{s}^{-1}~\mathrm{yr}^{-2}$ during the decade of \HARPS observations \citep{gaia2016, gaia2018}. 

After subtracting the secular \RV trend, the residuals have low dispersion, as expected for a quiet star with no planetary signals above $K \sim 1.2~\ms$ \citep{Choi2013, Ribas2018}. 
The \acronym{RMS} scatter among \wobble\ \RVs is 2.0 \ms. 
This compares favorably to the scatter of 2.5 \ms among \RVs produced by the standard closed-source \HARPS pipeline. 

We note that many of the residuals have similar non-zero values in both independently produced RV estimates. 
It is possible that these deviations are a real physical effect in the stellar spectrum, but we caution that approximately \ms-level errors are likely being introduced by the barycentric correction. 
Currently we assume that the \BERV provided by the native \HARPS pipeline is correct, but this will not hold true if the sky coordinates entered by the observer deviate from the actual on-sky location of the target. 
This is especially likely to be the case for high proper motion targets like \Mdwarf. 
Indeed, we do note a strong peak at year-long periods in a Lomb-Scargle periodogram of the residual \RVs. 
Thus the \RV scatter derived in this work is only an approximate upper limit on the true precision achievable by \wobble. 

\begin{figure*}[ht!]
\centering
\includegraphics[width=5.5in]{barnards_multispectrum}
\caption{Example echelle orders at a randomly chosen epoch from the \HARPS observations of Barnard's Star, plotted as in Figure \ref{fig:51peg_spectrum}.}
\label{fig:barnards_spectrum}
\end{figure*}

\begin{figure*}
\centering
\includegraphics[width=6in]{barnards_model}
\caption{A subset of the \Mdwarf spectrum including the sodium doublet at 4456-7 \ang. Data for the highest-\SNR single observation are shown as black points, while the spectral template derived by \wobble from the full data set is shown as a red line. The theoretical \PHOENIX model for an M dwarf with \teff = 3200 K, \logg = 5.0, and \mh = $-0.5$ is shown as an orange line. The \wobble model and data have been Doppler-shifted by eye to match the rest-frame line positions, since \wobble does not deliver an absolute \RV. The data-driven \wobble model of the stellar spectrum shares general strong line locations and relative strengths with the \PHOENIX model, but in detail it delivers a much more accurate fit to the data than the theoretical M dwarf model achieves.}
\label{fig:barnards_model}
\end{figure*}

Testing \wobble on the \Mdwarf data allows us to evaluate its performance in a significantly different regime: the mid-M dwarf spectra are far denser in spectral features than a Sun-like star, and individual observations are at a much lower \SNR than the 51 Peg observations used above, although the total number of spectra is greater. 
The resulting spectral fit is shown in Figure \ref{fig:barnards_spectrum}.

One consequence of working in the low-\SNR regime is that the power to resolve very small telluric features is reduced. 
To keep the template spectra from overfitting the noise, the regularization amplitudes on the templates must be raised by several orders of magnitude relative to what was optimal for the 51 Peg fit above, particularly in orders where no strong spectral features are available. 
This has the side effect of flattening out weak features if no strong lines are present in a given order. 
As a result, we are able to retrieve fewer telluric lines in the bluer orders (compare the middle panels of Figures \ref{fig:51peg_spectrum} and \ref{fig:barnards_spectrum}). 
In redder orders, where the \SNR is higher and more strong telluric lines are present, the features are retrieved (bottom panel of Figure \ref{fig:barnards_spectrum}). 
However, telluric variability was not able to be resolved in the overwhelming majority of orders; in fact, the results presented here were obtained with the tellurics model set to $K=0$ (no variability included). 
We therefore caution that difficult-to-resolve microtellurics and time-variable features may not be reliably disentangled from the stellar spectrum when \wobble is applied to lower signal observations (\SNR $\lessapprox 50$ pixel$^{-1}$).

Despite the extreme noise at the bluer end of the wavelength range, where \Mdwarf is very faint, \wobble successfully retrieves a template spectrum that appears consistent with general expectations for a mid-M dwarf through most of the \HARPS wavelength range. 
As a sanity check, we compare the \wobble stellar template model with a high-resolution \PHOENIX model at \Mdwarf's previously measured spectral parameters \citep[\teff = 3200 K, \logg = 5.0, and \mh = $-0.5$;][and references therein]{Husser2013, Artigau2018}. 
Even in the bluest regions, the placements and relative strengths of the large-amplitude features inferred by \wobble generally compare well with the \PHOENIX predictions (Figure \ref{fig:barnards_model}). 
The \wobble model for \Mdwarf diverges from the theoretical models in the smaller absorption lines and in the degree of broadening for strong lines.  
%\todo{(TO DO: are these known model weaknesses? ask Travis Barman about opacity binning affecting the detailed features)} 

These results emphasize the potential value of \wobble data products for spectral characterization and model testing, particularly in the case of faint stars and M dwarfs, for which many spectra must be combined to get a reasonably detailed composite spectrum. 
The \wobble algorithm is a simple yet robust method for doing such multi-spectra stacking while preserving telluric-contaminated regions and marginalizing over unknown \RV shifts.

\subsection{HD 189733}

\begin{figure*}
\centering
\includegraphics[width=6in]{hd189_rm}
\caption{\RVs measured by \wobble for a single night of observations of the Hot 
         Jupiter host HD 189733. The \RM is clearly seen as the planet transits 
         the star. The top panel shows the data (black points), the maximum
         likelihood fit using \starry (black line), and 500 posterior samples
         (orange lines). The bottom panel shows the residuals of the maximum
         likelihood model fit.}
\label{fig:hd189_rm}
\end{figure*}

While the majority of \EPRV measurements are made for the purposes of observing stellar reflex motion due to planetary orbits, several other applications to exoplanet characterization exist for such high-precision time-series spectra. 
One of these uses is measuring the \RM, in which the apparent stellar \RV is observed during planetary transit as a way of mapping the stellar surface and learning the spin-orbit inclination of the system \citep[e.g.][]{Queloz2000, Winn2005}. 
While the \RM technically manifests in the stellar spectrum as a distortion to the line profile rather than a true Doppler shift, it is typically detected using similar methods to a standard \RV analysis. 

We apply \wobble to a data set consisting of a single transit of the hot Jupiter HD 189733b to test its sensitivity to stellar line asymmetries as well as its performance in the regime of a single night's observations. 
The observations in question consist of a consecutive series of 40 spectra, each with an \SNR $\sim 90$, taken on the night of August 28, 2007.

Because all observations came from a single night, there will be no significant shift of the stellar spectrum with respect to the telluric spectrum and the power of \wobble to disentangle the two is severely limited. 
For this reason, we fixed the telluric spectrum to a constant template. 
We derived this template by running \wobble on the 51 Peg data with non-time-variable tellurics and adopting the resulting high-quality time-invariant telluric spectrum. 
The stellar spectrum of HD 189733 and its \RVs were left as free parameters.

The resulting \RV signal retrieved by \wobble is shown in Figure \ref{fig:hd189_rm}. 
We fit the signal using \starry \citep{Luger2018}, which computes analytic occultation
light curves for bodies whose surfaces can be decomposed into sums
of spherical harmonics. Since the radial component of the velocity field of a 
differentially rotating star can be expressed in terms of polynomials in 
$x = \sin\theta\cos\phi$, $y = \sin\theta\sin\phi$, and $z=\cos\theta$, where
$\theta$ is the polar angle and $\phi$ is the azimuthal angle \citep[c.f. Equation 91 in][]{Short2018},
this velocity field may be expressed exactly in terms of spherical harmonics
\citep{LugerBedell2019}.
We therefore use \starry to fit for the equatorial rotational velocity, the inclination,
the obliquity, and the shear due to differential rotation of the star, closely
following the analysis performed in \citet{Cegla2016}.
We infer a projected stellar obliquity $\lambda = -0.43 \pm 0.34^\circ$, in close agreement
with the value reported in \citet{Cegla2016}. Our inferred values for the other parameters
are broadly consistent with the results in \citet{Cegla2016}, except with significantly
higher uncertainty due to the fact that we are unable to constrain the stellar inclination
due to the $v\sin i$ degeneracy. We attribute the narrower posteriors in \citet{Cegla2016}
to a difference in the choice of prior.
\footnote{See \href{https://github.com/megbedell/wobble/tree/master/scripts/DifferentialRotationWithSphericalHarmonics.ipynb}{this interactive notebook} 
          for a derivation of the spherical harmonic decomposition of the stellar velocity field. 
          The notebook used to perform our analysis and produce Figure~\ref{fig:hd189_rm}, along with the full posterior constraints we obtain, can be found 
          \href{https://github.com/megbedell/wobble/tree/master/scripts/HD189733bWithStarry.ipynb}{here}.}

These results confirm that the \wobble method measures line asymmetries as \RV shifts in the same manner as traditional \RV analysis techniques. 
While this is a useful approximation in the case of the \RM, in general the confusion of these two spectral changes is a major cause of correlated noise in \RV time series \citep[e.g.][]{Queloz2001}. 
The simplicity and extensibility of the \wobble method is useful in this regard, as the model could be modified to fit line asymmetries and true Doppler shifts as separate parameters. 
This would help to disentangle signals caused by photospheric features like starspots from the \RV signal due to reflex motion in a planetary system. 
We discuss this prospect further in Section \ref{s:future}.


\section{Telluric Features}
\label{s:tellurics}

\begin{figure*}[h!]
\centering
\includegraphics[width=6.5in]{telluric_comparison}
\caption{Fits to a 15-\ang region with substantial telluric contamination for 51 Peg (left) and \Mdwarf (right). The upper panels show the \wobble best-fit telluric spectrum (blue line), best-fit stellar spectrum (red line), data (black points), and the sum of the telluric and stellar model predictions (black line). Residuals to the fit are shown in the lower panels. Although the fits to each data set were performed entirely independently, the optimized telluric spectra are nearly identical, demonstrating that \wobble successfully finds an accurate representation of the common telluric absorption spectrum.}
\label{fig:telluric_comparison}
\end{figure*}

In the above analyses, telluric spectra were inferred independently for the 51 Peg and \Mdwarf data sets. 
However, in principle the telluric features should be common to all \HARPS spectra, an assumption that we used for the case of HD 189733. 

We show a comparison between 51 Peg and \Mdwarf telluric fits in Figure \ref{fig:telluric_comparison}. 
Although they were fit using entirely different data sets with dissimilar stellar spectra, the resulting telluric fits are indeed extremely similar. 
This is generally true for all wavelength regions in which tellurics are detected. 
The only regime in which the comparison fails is for low-\SNR spectral orders of the \Mdwarf data, where the telluric spectra are featureless due to the strong regularization, as discussed in Section \ref{s:Mdwarf}. 

The physically motivated expectation that all observations should share a common telluric component could be built into the \wobble model. 
For the fit to HD 189733, for example, we fixed the telluric spectrum to use the model inferred from the better-studied star 51 Peg. 
A more robust, albeit more computationally expensive, approach would be to fit many stars simultaneously so that their shared telluric spectrum can be inferred using all the available data. 
Given enough spectra, this approach should yield an incredibly detailed model of telluric features and their time variability. 
We leave such an effort to future work. 

\begin{figure*}
\centering
\includegraphics[width=5in]{telluric_standard}
\caption{Comparison of telluric spectrum derived by \wobble analysis of 51 Peg spectra (upper panel) and the spectrum observed with a telluric standard star (lower panel) around an H$_2$O absorption band. No telluric standard star data was used in determining the \wobble telluric template. The \wobble method delivers a very high \SNR telluric spectrum with no overhead observing time required.}
\label{fig:telluric_standard}
\end{figure*}

As another test of our derived telluric spectra, we compared the mean template from 51 Peg to an observation of the telluric standard star HR 3090 taken by \HARPS at an \SNR of 130. 
As shown in Figure \ref{fig:telluric_standard}, the spectra agree well. 
Moreover, the composite telluric spectrum inferred from the time series of 51 Peg observations is at a much higher \SNR than the single shot telluric standard spectrum, so that low-amplitude lines which border on statistical insignificance in the standard star show up clearly in the \wobble results. 
Unlike a traditional telluric standard observation, no overhead time is required to produce these results.

Of course, one strength of a telluric standard star is that its spectrum can capture the true telluric spectrum at any given moment in time, while the telluric template determined by \wobble is time-averaged and may not perfectly capture the telluric absorption lines in any given observation. 
For this reason, we included time-variable components in the model. 
A physical interpretation of these components should be possible.

\begin{figure*}
\centering
\includegraphics[width=5in]{telluric_basis2}
\caption{Example of the mean telluric spectral template in a small wavelength region (upper panel) and the three basis vectors used to capture the time-variable contributions to the spectrum, staggered by an arbitrary offset for display (lower panel).}
\label{fig:telluric_basis}
\end{figure*}

An example of the inferred variability from the 51 Peg analysis is shown in Figure \ref{fig:telluric_basis}. 
There is clearly coherent structure in the variations. 
As we might expect, many of the lines co-vary with each other: as all known telluric lines in this region arise from H$_2$O, this likely corresponds to time-variable levels of atmospheric water vapor content. 
In general, the basis vectors are suggestive of Doppler shifts, perhaps due to wind speeds in different layers of the atmosphere contributing individually to the overall line shapes. 
These hypotheses could be tested in the future by seeking correlations between basis weights and externally-measured weather diagnostics. 
%\todo{(is this enough? also show that basis weights change seasonally-ish?)}


\section{Limitations and Extensibility of \wobble}
\label{s:future}

In this work we have tested \wobble exclusively using \HARPS data, which allowed us to make relatively strict assumptions about the data quality. 
We have also made a number of restrictive assumptions about the underlying physical model, for example taking each astronomical source to be a single star. 
However, there are many other \EPRV data sets which violate some of these assumptions but could nevertheless benefit from the analysis techniques used by \wobble.
 
We now turn our discussion to ways in which other data sets may violate the assumptions made in this work and the corresponding modifications to \wobble that would enable it to operate more effectively in these regimes. 
For simplicity, we break this discussion down into two categories: changes to the quality or type of spectroscopic data used and changes to the model. 
We additionally outline some general changes or enhancements that could be made to potentially improve the \RV precision achieved by \wobble. 

\subsection{Changes to the Data}
\label{s:data-changes}

In general, the data used in this work are high quality in terms of \SNR, spectral resolution, and quantity. 
As demonstrated for the case of \Mdwarf, \wobble is limited in its operability when the data are low in \SNR. 
\wobble implicitly assumes Gaussian noise in logarithmic flux, which is not strictly accurate. 
This could become a substantial issue at low \SNR, making \wobble a poor tool choice for accurate modeling of very low \SNR spectra.
At this point, it is also the case that our continuum-normalization method also does poorly at low \SNR, so there are various reasons \wobble is not optimal for faint sources or very short exposure times.
However, the fact that the model is successful in the form of a linear additive model in the log space means that it could probably be converted to work as a multiplicative model in the linear space; that conversion and investigation is beyond the scope of the current work, which is optimized for performance on typical \HARPS observing campaigns.

Our method may also fail at low spectral resolution. 
In particular, if the stellar spectrum does not shift with respect to the telluric spectrum by at least a resolution element (naively this is expected to become a problem at resolutions below $10^4$), it could become challenging to disentangle the two components.
That said, there still is a causal difference in the data space between signals that are fixed with respect to the star and signals that are fixed with respect to the atmosphere; in principle it is a question not purely of resolution but a combination of resolution and \SNR.
Naively, at low resolution, the model is expected to work well when the total signal-to-noise in the data set (greatly) exceeds the dimensionless ratio of the line width to the radial-velocity variation.

Along with minimum requirements on the spectral data quality, \wobble has some limitations driven by the number of spectra available and the sampling of those spectra. 
Some minimum quantity of spectra are necessarily simply because the spectral templates contribute many free parameters, driving up quantity of data needed for inference. 
The sampling of those spectra are also important because the stellar lines must undergo substantial \RV variations to disentangle them from the telluric features, which for most targets can only be achieved by observing throughout the year to take advantage of the $\sim 30$ \kms~\BERV shift. 
This requirement could be partially mitigated by modeling multiple stars with a shared telluric spectral template, which we discuss in Section \ref{s:improvements}. 
However, in general the \wobble method fundamentally requires a substantial number ($N \gtrsim 10$) of high quality spectra to perform reliably.

Another key assumption made in this work that there is no gas cell represented in the data. 
While this is true for \HARPS, other instruments such as \acronym{HIRES}, \acronym{PFS}, and \acronym{APF} include a gas cell set in optical path to imprint its absorption spectrum on the observed spectra \citep{Butler1996, Crane2010, Vogt2014}. 
Applying \wobble to spectra that include the imprint of a gas cell is technically trivial. 
The gas absorption lines are fixed features at the observatory rest frame which multiply into the spectrum. 
This makes them nearly indistinguishable from the mean telluric spectrum, and they should in fact be absorbed into this component. 
If the observations in question cover a range of different airmasses, it may be necessary to explicitly add a third model component to represent the gas cell; this component would be identical to the tellurics without the airmass scaling. 

Of course, absorption cells in general exist because the instantaneous calibration of the spectrograph in question is not reliable at the required \RV precision level. 
This means that a gas cell instrument will generally violate other, more critical assumptions about the data quality. 

It is likely that for such an instrument, our assumption that the wavelength solution is perfect does not hold; hence the cell. 
One simple way to deal with this would be to allow the observatory rest frame component(s) of the model to change in \RV. 
The stellar \RV measurement would then be differential with respect to the effective spectrograph \RV. 
This effective spectrograph \RV may vary in different spectral orders or smaller wavelength regions.
The most extreme extension would be to include corrections to the wavelength solution as model parameters, and optimize them along with the spectral components and radial velocities. 
This would rely on the use of telluric features as fixed calibration sources \citep{Seifahrt2010}.

Another way a less well-calibrated instrument may violate \wobble's assumptions is in the non-negligible variability of all spectral lines due to changes in the instrumental line spread function (\LSF). 
In principle, if the changes to the \LSF were well-understood they could be hard-coded into linear operators like the $P$ operator used in Equation \ref{eqn:star}, leaving the essential equations of \wobble largely unchanged. 
Realistically speaking, if \LSF variations are present they are probably not sufficiently well-understood to take this approach; instead, we might want to fit these variations as a data-driven model component. 
This leads us into the territory of making more fundamental changes to the \wobble model.

\subsection{Changes to the Model}
\label{s:model-changes}
 
The test data used in this work were all instances of a single, bright star, so that only one stellar component was necessary to model the astronomical source. 
Other data sets may require a more complex model, including additional stars, planetary spectra, or non-negligible sky background. 
They may also require more complex treatment of spectral variability. 
There are some trade-offs associated with adding these components to the model, which we discuss here.

One important feature of \wobble is that it models all fluxes in the log-space. 
When the model consists solely of multiplicative components, as is the case for a single star + telluric absorption, this choice makes the optimization convex at fixed \RV. 
If we chose instead to convert the $y$ data vectors to linear fluxes and use a model consisting only of additive components, the same equations and algorithms would apply. 
Example applications of such a model might be a multiple star system or a faint star with substantial sky background present in the observed spectra. 
If, however, the model needed to incorporate both additive and multiplicative
components as free variables, larger structural changes would be needed in the code and the convexity of the template optimization would be lost. 
Further tests would be needed to determine whether this loss of convexity would slow down the optimization. 

One extra model component that is at present both simpler to implement and perhaps more important to the results than generic additive components is the spectral continuum. 
We have assumed that our simple continuum normalization is good, but this is certainly not true at a detailed level. 
To some extent, this wrongness is absorbed into the telluric spectrum, as both the tellurics and the continuum can be treated as observatory rest frame features. 
However, since the continuum and tellurics vary through time in different ways, the continuum should in principle be its own independent model component. 
This component will be highly degenerate with the tellurics, but a clever representation could circumvent this: for example, the continuum spectrum could be placed on an extremely sparse wavelength grid to ensure that very localized effects like absorption lines are not included.

Another way in which the \wobble model may fail for some regimes is in its treatment of spectral variability.

We have assumed that the telluric spectrum is variable in a low-dimensional sense only. 
While this assumption has a basis in the physical understanding of telluric lines, which are produced by only a small number of molecular species, it is not guaranteed that this reasoning translates into low variability in the current parameterization. 
We may instead wish to change the spectral representation so that additional physics is included, as discussed further in Section \ref{s:improvements}. 
Alternatively, we could keep the current representation but fit the telluric model to the residuals away from some physics-based model. 

We have also assumed that the stellar spectrum is constant, which is almost certainly false. 
A variety of physical effects cause changes in the spectrum including stellar oscillations, convection, and activity in the form of starspots or plages. 
\wobble can model stellar variability trivially by making the stellar component of the model take a similar form to the tellurics, where a set of basis vectors and weights are inferred from the data to capture variability. 
This \PCA-like approach may be quite effective, since stellar features with similar line formation physics likely co-vary in the spectrum \citep{Davis2017, Dumusque2018}. 
It does, however, introduce potential degeneracies between the inferred stellar variability and the Doppler shift. 
To avoid this degeneracy, we might instead represent the stellar spectrum with an explicit parameterization of the line profile and restrict variability to the line depths, widths, and skews; such a change would fall along the same lines as the global \LSF parameterization proposed in Section \ref{s:data-changes}.

\subsection{Basic Adjustments}
\label{s:improvements}

Even working within \wobble's current assumptions and running on \HARPS-like data, there are potential changes to be made to the implementation of \wobble that may improve its performance. 
Many of these are quite basic and straightforward changes to be made within the existing framework of \wobble. 
We discuss some potential adjustments here.

Perhaps the most obvious shortcoming of \wobble is its reliance on regularization. 
We chose this framework because it keeps the model convex and its implicit assumptions (that the spectra are a flat continuum by default) closely mirror our physical understanding. 
However, setting the regularization amplitudes optimally is by far the computationally slowest and most unwieldy part of applying \wobble to a new data set. 
Dealing with the possibility of overfitting is an inevitable requirement of any model, especially one that relies on as many free parameters as \wobble. 
That being said, in principle as data sets get larger, regularization becomes less crucial. 
One way to lessen the need for telluric regularization might be to run on a data set that is composed of many different stars, each with their own individual spectra and \RVs but with a shared telluric component, so that the data informing the telluric lines is sufficiently large. 
This could be done with relatively trivial changes to the \wobble code, although it would require considerable computational resources.

One choice that \wobble makes differently from other data-driven \RV codes is the way we represent the underlying spectral components. 
We use an extremely simple representation: a model grid of wavelengths and corresponding fluxes that gets linearly interpolated. 
One possible improvement would be to go to a higher-order interpolation scheme. 
Another approach would be a non-parameteric method like a Gaussian process \citep[as in][]{Czekala2017}. 
A third approach would be to use a model that incorporates more physics: this could range from a model with fixed lines that may vary only in terms of common line profile parameters to a complex model including various atomic and molecular physics of the lines. 
A sensible way to implement this within the existing \wobble framework might be to add a physically motivated mean spectral template and optimize $y_{\star, n}$ vectors of residuals away from this template. 
In any case, the general approach of \wobble does not depend intrinsically on the spectral representation, and swapping out the current representation for something else is simple, provided that the representative function can be implemented in \TF.

Another choice we made which is likely suboptimal is the treatment of each spectral order in the echelle data as an independent spectrum with its own stellar \RV. 
In reality, every stellar \RV should be informed by all spectral orders simultaneously. 
Implementing this would take on some extra computational cost, but being in \TF will help to mitigate this. 
However, the reality of color-dependent atmospheric dispersion effects means that in practice each order may have a slightly different effective \RV, since the flux-weighted average observation times will be different \citep{Blackman2017}. 
Thus for some situations allowing the orders to have independent \RV estimates may be the best choice.

Finally, a change that is quite major but worth stating regardless is the possibility of fitting the data directly in the 2D domain. 
Widely used methods of extracting 1D spectra almost certainly sacrifice some degree of spectral information \citep{Bolton2010}.
In the future, we may wish to move to fitting the data directly without extracting. 
The equations for \wobble would change very little in this regime: essentially, the $P$ operator in Equation \ref{eqn:star} would become a 2D interpolator. 
However, implementation of this model would become much more complicated, and extra variable components like sky background and spectrograph dispersion functions would need to be introduced. 
While this implementation is far beyond the scope of current work, we nevertheless emphasize that the \wobble model is a useful starting framework in which to work towards this goal.

\section{Conclusion}
\label{s:conclusion}

Extremely precise \RV measurements are a critical part of modern exoplanet detection and characterization. 
Many dedicated \EPRV instruments exist and more are being built with the goal of achieving better than \ms precision over long timescales. 
Beyond the hardware challenges of building such instruments, software challenges exist as well: extracting maximally precise \RVs from high-quality spectra is not a trivial task. 
Moreover, most existing \EPRV pipelines are closed-source, proprietary, and built for use with a specific instrument in mind. 
While traditional \RV extraction methods are demonstrably suboptimal when it comes to treatment of telluric features or use of a fixed stellar template spectrum, experimenting with changes to the existing pipelines is generally not possible.

In this work, we have proposed a simple linear model for simultaneously inferring stellar spectra, telluric spectra, and \RVs from the data. 
Our model does not rely on physical knowledge of the star or the Earth's atmosphere. 
We implement this method in \wobble, an open-source code designed to be extensible and adaptable for a variety of data sets. 

By running the \wobble algorithm on archival \HARPS spectra for a variety of stars, we have demonstrated its basic capabilities. 
The \RVs achieved through this method are comparably precise to those obtained with the closed-source \HARPS pipeline. 
Furthermore, the stellar and telluric spectra inferred purely from the data are high-quality and accurate. 
We have shown that consistent telluric features are found from independent data sets with extremely different properties. 

The data-driven methods used in \wobble are highly promising for the treatment of microtelluric lines and other deviations from spectral models. 
This makes the approach particularly valuable for upcoming infrared surveys targeting M dwarfs, where telluric features are non-negligible and stellar models often fall short of matching the data. 
It also eliminates costs in observational overhead for obtaining telluric standard spectra or accurate stellar templates.

We make \wobble freely available to the \RV community to be adapted for use with various instruments and data sets. 
We highlight the versatility of the algorithm in Section \ref{s:future} with suggested changes and improvements for applications to different regimes. 
It is our hope that openly shared development of next-generation \RV analysis techniques will enable the community as a whole to make full use of the information-rich data being produced by current and future \EPRV surveys.

\software{%
    astropy \citep{Astropy13, Astropy18},
    numpy \citep{Van-Der-Walt:2011},
    matplotlib \citep{Hunter:2007},
    scipy \citep{Jones:2001},
    tensorflow \citep{Abadi15}, 
    exoplanet \citep{exoplanet},
<<<<<<< HEAD
    starry \citep{Luger2018}
=======
    pymc3 \citep{pymc3},
    theano \citep{theano}
>>>>>>> d49845fc
}

\acknowledgements{It is a pleasure to acknowledge Jacob L. Bean, John M. Brewer, Heather Knutson, Timothy Morton, Melissa Ness, Andreas Seifahrt, and Julian St\"{u}rmer for helpful discussions. 
We are grateful to Hans-Walter Rix and the Max-Planck-Institut f\"ur Astronomie for their hospitality while developing key parts of this project.

This research has made use of the services of the ESO Science Archive Facility. 

This work has made use of data from the European Space Agency (ESA) mission
{\it Gaia} (\url{https://www.cosmos.esa.int/gaia}), processed by the {\it Gaia}
Data Processing and Analysis Consortium (DPAC,
\url{https://www.cosmos.esa.int/web/gaia/dpac/consortium}). Funding for the DPAC
has been provided by national institutions, in particular the institutions
participating in the {\it Gaia} Multilateral Agreement.}

\bibliographystyle{apj}
\bibliography{paper.bib}%general,myref,inprep}

\end{document}  <|MERGE_RESOLUTION|>--- conflicted
+++ resolved
@@ -737,12 +737,9 @@
     scipy \citep{Jones:2001},
     tensorflow \citep{Abadi15}, 
     exoplanet \citep{exoplanet},
-<<<<<<< HEAD
-    starry \citep{Luger2018}
-=======
+    starry \citep{Luger2018},
     pymc3 \citep{pymc3},
     theano \citep{theano}
->>>>>>> d49845fc
 }
 
 \acknowledgements{It is a pleasure to acknowledge Jacob L. Bean, John M. Brewer, Heather Knutson, Timothy Morton, Melissa Ness, Andreas Seifahrt, and Julian St\"{u}rmer for helpful discussions. 
