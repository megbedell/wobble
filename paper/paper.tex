\documentclass[twocolumn]{aastex62}

\include{preamble}
\newcommand{\Mdwarf}{Barnard's Star\xspace} % or should it be Barnard's star? or GJ 699?


\setlength{\parindent}{1.4em} % trust in Hogg
\begin{document}\sloppy\sloppypar\raggedbottom\frenchspacing % trust in Hogg

\shorttitle{\wobble}
\shortauthors{Bedell et al.}

\graphicspath{ {figures/} }
\DeclareGraphicsExtensions{.pdf,.eps,.png}

\title{\textsc{\wobble: a data-driven method for precision radial velocities}}

\author[0000-0001-9907-7742]{Megan Bedell}
\affiliation{\flatiron}

\author[0000-0003-2866-9403]{David W. Hogg}
\affiliation{\flatiron}
\affiliation{Center for Cosmology and Particle Physics, Department of Physics, New York University, 726 Broadway, New York, NY 10003, USA}
\affiliation{Center for Data Science, New York University, 60 Fifth Ave, New York, NY 10011, USA}
\affiliation{Max-Planck-Institut f\"ur Astronomie, K\"onigstuhl 17, D-69117 Heidelberg}

\author[0000-0002-9328-5652]{Daniel Foreman-Mackey}
\affiliation{\flatiron}

\author[0000-0001-7516-8308]{Benjamin T. Montet}
\altaffiliation{Sagan Fellow}
\affiliation{\chicago}

\author[0000-0002-0296-3826]{Rodrigo Luger}
\affiliation{\flatiron}

\correspondingauthor{Megan Bedell}
\email{E-mail: mbedell@flatironinstitute.org}

\begin{abstract}
% Context
Extreme-precision radial velocity (\EPRV) exoplanet surveys face considerable data analysis challenges in extracting maximally precise \RVs from spectra. 
Chief among these, particularly for the upcoming generation of red-optimized spectrographs targeting M dwarfs, is the presence of telluric absorption features which are not perfectly known. 
Another major limitation on the achievable \RV precision is the need to adopt an imperfect stellar template against which to cross-correlate or otherwise match the observations. 
In both cases, this precision-limiting reliance on external information can be sidestepped using the data itself. 
% Aims
Here we propose a data-driven method to simultaneously extract precise \RVs and infer the underlying stellar and telluric spectra using a linear model (in the log of flux). 
The model employs a convex objective and convex regularization to keep the optimization of the spectral components fast. 
We implement this method in \wobble, an open-source \python package which uses \TF in one of its first non-neural-network applications to astronomical data. 
In this work, we demonstrate the performance of \wobble on archival \HARPS spectra.
% Results
We recover the canonical exoplanet 51 Pegasi b, detect the secular \RV evolution of the M dwarf \Mdwarf, and retrieve the \RM for the Hot Jupiter HD 189733b. 
We also present extremely high-\SNR composite stellar spectra and detailed time-variable telluric spectra derived from these data. 
\end{abstract}

\keywords{atmospheric effects, methods: data analysis, planets and satellites: detection, stars: individual (51 Pegasi, Barnard's Star, HD 189733), techniques: radial velocities}

\section{Introduction}

Precise radial velocity (\RV) measurements are critical to the discovery and characterization of exoplanets. 
On the order of one dozen dedicated spectrographs exist for the purpose of \RV planet-hunting, with at least as many more currently under construction \citep{Wright2017}. 
However, significant challenges exist in deriving precise \RV measurements from these spectra. 
%The current capabilities of extreme-precision radial velocity (\EPRV) instruments do not extend to the 10 \cms\ regime, 
%In this work, we present an open-source code for \RV\ determination. We use a highly flexible linear model to extract \RV s in a fully data-driven way. %Our method simultaneously models the stellar and telluric spectra.

One of the primary contributors to the noise budget in \RV measurements is the incomplete treatment of telluric features in the
Earth's atmosphere \citep{Halverson2016}. 
Often, particular sections of a spectrum that are likely to feature telluric features are identified before the velocity shift of the stellar spectrum is inferred. 
These regions are then removed from analysis, leaving only seemingly telluric-free regions to be analyzed \citep[e.g.][]{AngladaEscude2012}.

This method has two significant issues. 
The first is that removing sections of the spectrum can remove significant amounts of information about the star, lowering the precision at which we can measure the stellar radial velocity. 
Many of the regions of significant telluric absorption lie in the red-optical and near-infrared, where there are abundant narrow spectral features that can be used to improve \RV precision \citep{Bottom2013}. 
This is especially true for M dwarfs, which peak in emitted energy at $\approx 1 \mu$m and have many narrow molecular absorption features in their photospheres \citep{Figueira2016}. 
Eliminating large chunks of these spectra will therefore significantly inhibit our ability to detect planets around M dwarfs through \RVs.

Secondly, not all telluric features are obvious. 
The Earth's atmosphere induces many small-amplitude features, often referred to as ``microtellurics,'' which are not obvious by eye but can affect the star's inferred \RV at the $\sim 1$ \ms level \citep{Cunha2014}. 
As the locations of these features are not known \textit{a priori} and may not even be apparent in stacked spectra of many observations, these spectral regions cannot be thrown out. 
Instead, alternative methods to account for these features as a part of the model must be developed and employed in order to mitigate the effect of the Earth's atmosphere on the measured stellar radial velocities.

One such approach is modeling the telluric spectrum using existing line databases like \acronym{HITRAN} \citep{HITRAN2016}. 
The telluric model may then be divided out from the observations, assuming the line spread function of the instrument is known \citep[e.g.][]{Seifahrt2010}. 
This method relies on existing physical knowledge about the Earth's atmosphere and can be fine-tuned using local observatory measurements of e.g. atmospheric water vapor content \citep{Baker2017}. 
However, line databases are incomplete even in significant absorption features when compared to actual observations and certainly do not include microtellurics, making them poorly suited for extreme precision RV applications \citep{Bertaux2014}.

Another option is the use of telluric standard observations: a spectrum of a rapidly rotating early-type star, which is virtually featureless due to extreme rotational line broadening, may be used as a telluric model and divided out. 
This approach has the advantage of naturally reproducing the instrumental line profile and current observing conditions if the standard star has a line-of-sight vector sufficiently close to the target and if both observations are taken close together in time. 
For these conditions to be true, though, requires a significant investment of observing time, which planet search programs often cannot afford. 
Additionally, artifacts may remain near strong telluric features due to the imperfect correction of unresolved features \citep{Bailey2007}.

An alternative approach is the simultaneous modeling of both telluric and spectral features from the data. 
As the Earth's motion around the barycenter of the Solar System induces a Doppler shift considerably larger than both the motion of telluric features and the size of a single pixel on the detector, these two spectra can be disentangled.
This process is well-established in the analysis of binary star systems through the development of linear models \citep[e.g.][]{Simon1994} and in a Gaussian process framework \citep{Czekala2017}.
In these cases, both spectra are assumed to be unchanging in time, which is a reasonable approximation of a stellar spectrum but not necessarily of the telluric spectrum.
A more complicated model with time variability in the telluric spectrum may provide a more accurate fit. 
Work by \citet{Artigau2014} demonstrates that a Principal Component Analysis (\acronym{PCA}) approach is an effective way of parameterizing telluric spectral variability as a low-dimensional model derived from observational data. 
\citet{Artigau2014} use a library of telluric standard observations, which requires a significant investment of observing time to build up, but in principle such a data-driven model should be possible to derive from typical stellar observations if the same star is observed many times at different barycentric \RV shifts.

Just as imperfect telluric modeling can be a noise source in \EPRV analyses, the choice of stellar template can also be a major source of error. 
For stabilized, non-gas-cell \RV spectrographs, a standard approach has been to adopt a quasi-binary mask consisting of weighted top-hat functions at the expected locations of informative stellar absorption lines and cross-correlate this mask with the observed spectrum \citep[e.g.][]{Baranne1979, Pepe2002}. 
This approach is limited by the accuracy of the mask, and since most masks are built for a broad category of spectral type rather than customized for the individual star in question, it is unlikely that this technique retrieves maximally precise \RVs. 
Deriving a custom spectral template by stacking all spectra iteratively as the \RVs are determined has been shown to be a superior approach for stars with complex spectra \citep{AngladaEscude2012, Zechmeister2018}. 

Data analysis pipelines for absorption cell instruments have long used a stellar template that is customized to the star in question, although traditionally this template is a single observation taken for the purpose \citep[e.g.][]{Butler1996}. 
Higher quality templates can be derived iteratively from the data \citep{Sato2002, Gao2016}. 
Such data-driven templates have the benefit of being both customized to the star in question and high-\SNR without requiring observing overhead. 

Common to the issues of telluric correction and stellar template building is the fact that all of the necessary information about the unknown spectra is encoded in the data. 
With a simple data-driven model, one could learn both stellar and telluric spectra simultaneously with the stellar \RVs.

%\todo{(talk about lack of open-source code and difficulty of modifying \RV pipelines here?)}

Here we develop and implement such a data-driven model to infer the telluric and stellar spectra and calculate the stellar \RV at each observed epoch. 
The telluric model component may vary with time in a low-dimensional manner, which is also inferred from the data. 
Our model requires no prior knowledge of spectral features for the star or for the Earth's atmosphere. 
As such, it does not yield absolute measurements of \RVs, only highly precise relative measurements between epochs. 

Our approach is similar to that taken by \citet{Gao2016}, but differs in that we take the stellar spectrum as a latent variable to be optimized rather than iteratively determining it by stacking model residuals. 
%In this sense, ours is a true forward model.  -- this content-less (DFM)

In this work, we focus on the ultra-stabilized spectrograph case, i.e. a reliable instrumental calibration and no absorption cell. 
We also assume that multiple epochs of observations exist and that these epochs are spread out across the observing season(s). 
This assumption is necessary to enable the disentangling of telluric features from the stellar spectrum. 
In this sense our method is intended as a post-processing step, not a real-time data reduction service. 
However, the implementation that we present here is designed for flexibility and easy extensibility, and we discuss potential ways to overcome these limitations.

In Section \ref{s:methods}, we outline the model and its key underlying assumptions. 
We present an open-source implementation of this method in \python and \TF called \wobble.
In Section \ref{s:results}, we demonstrate \wobble's capabilities by applying our method to \HARPS archival data for three target stars: the canonical planet-hosting solar analog 51 Peg, the quiet M dwarf \Mdwarf, and the Hot Jupiter host HD 189733. 
We look further into the detailed time-variable telluric spectra inferred from these data in Section \ref{s:tellurics}. 
We revisit many of the assumptions underlying \wobble in Section \ref{s:future} and outline potential ways of adapting \wobble\ for such cases as instruments with absorption cells, intrinsic time variability in the stellar spectrum, and lower-quality data. 
Finally, we conclude with a brief summary in Section \ref{s:conclusion}.

\section{Methods}
\label{s:methods}
\subsection{Model Assumptions}
\label{s:assumptions}

The model underpinning \wobble is designed to be flexible and easily extensible to a variety of situations. 
However, a few assumptions are made in this work to simplify the implementation, and we outline those here. 
Many of these assumptions could be eliminated with relatively straightforward modifications to the method. 
We revisit these in Section \ref{s:future}.

First, we assume that the wavelength calibration and spectral extraction of the instrument are perfect: that is, we begin at the stage of having 1D extracted spectra and corresponding wavelength grids in hand and we do not model any corrections to the wavelength solution.

We assume that the spectra can be modeled as the product of a finite and fixed number of components.
For the cases shown in this work, two components are used: a stellar spectrum which is invariant in shape but may be Doppler-shifted, and a telluric spectrum which is fixed to the observatory rest frame but varies in shape. 
We choose to work in log(flux) space so that the data to be modeled are simply a sum of the component spectra.

For the case of the telluric component, whose spectrum is allowed to vary with time, we assume this spectral variability is low-dimensional. 
This assumption is physically motivated in the sense that a relatively small number of molecular species contribute to the telluric absorption spectrum. 
It is also needed in a practical sense, since every additional dimension over which the telluric spectrum can vary adds several thousand more free parameters to the model.

We assume that the stellar spectrum is invariant with time. 
This assumption does not hold true in detail and will be revisited in Section \ref{s:future}. 

We assume that both the stellar and telluric spectra are approximately located at zero in logarithmic flux (or unity in linear) with small deviations due to absorption lines. 
As a result of this assumption, we are able to apply L1 and L2 regularization to the spectral templates. 
Regularization is a commonly used technique in machine learning, where large numbers of free parameters are standard. 
It is equivalent to applying a prior to the parameters which pushes them toward zero in the absence of strong evidence otherwise from the data. 
The strength of the regularization may be tuned to suit the data at hand through a cross-validation scheme: for example, the best-suited regularization in the bluest spectral orders may be much stronger for the telluric spectrum, where few features are present, than it is for the star, which generally has a dense forest of spectral lines. 
The exact implementation and validation of regularization in this model is further described in Section \ref{s:model-eqns}.

Aside from this regularization to push model components to zero in the low-\SNR regime, the model makes no assumptions about the shape of the stellar or telluric spectra. 
We solve for spectral templates for each component as a series of control points with no imposed correlations between them, meaning that the line spread function, covariances between lines arising from the same species, and other such physically expected correlations are not built into the model but must be learned in the process of optimizing. 
In addition to keeping this model simple and linear, this means that no physical knowledge about the object being observed is needed to extract its \RVs.

To make our method practically feasible, we assume that the number of observations $N$ in the data set is large ($N \gg N_{components}$) and spread out across the observing season. 
The quantity of spectra needed is a fundamental restriction rooted in the fact that every spectrum being modeled introduces a large number of free parameters to the model. 
In most cases, the epochs of these observations will also need to span a significant fraction of the observing season. 
In order to disentangle the stellar and telluric spectral components, the spectra must undergo Doppler shifts with respect to each other that are at least as large as a resolution element of the spectrograph. 
For stars which do not physically undergo large \RV shifts over very short timescales, this means that it is necessary to observe the star over a significant fraction of the year to take advantage of the changes in the Earth's projected motion. 
We will comment on ways to overcome these restrictions in Section \ref{s:future}.

Finally, we assume that, when the stellar and telluric components are properly optimized, only Gaussian noise remains. 

\subsection{Model Specification}
\label{s:model-eqns}

We take the data to be the $M \times N$ matrix Y, where each entry $y_{m,n}$ is the observed logarithmic flux $\ln f$ for pixel $m$ of $M$ at epoch $n$ of $N$. 
We also have a corresponding $M \times N$ matrix of wavelength solutions. 
Again, the entries of this matrix are in logarithmic form ($\ln \lambda$). 
This choice makes the Doppler shift an additive term, considerably simplifying the math to follow.

We model each data column $y_n$ as the sum of the stellar and telluric spectra:
\begin{equation}
y_n = y_{n}^\star + y_{n}^t + noise.
\end{equation}

The stellar spectrum contribution is: 
\begin{equation}
y_{n}^\star = P(v^{obs}_{n}) \mu^{\star},
\label{eqn:star}
\end{equation}
where $\mu^{\star}$ is a spectral template with length $M'$ corresponding to
the length of an arbitrarily-chosen wavelength grid of control points, and
$P$ is a linear operator which applies a Doppler shift by velocity $v_n$ and
interpolates $\mu^\star$ into the observatory rest frame.
Because we work in log-wavelength space, the Doppler shift due to velocity $v$ is simply an additive term:
\begin{equation}
 \ln \lambda(v) = \ln \lambda_{0} + \frac{1}{2} \ln \left(\frac{1 - v/c}{1 + v/c}\right).
\end{equation}
The $P$ operator adds this term to the $M'$-length wavelength grid for the template spectrum before linearly interpolating the template to the $M$-length data space.
$P$ could be represented as a rectangular $M \times M'$ sparse matrix, but the dot product can be implemented efficiently using linear interpolation instead of instantiating the full matrix.

The apparent stellar \RV, $v^{obs}_{n}$, is a sum of the star's actual velocity about its center of mass ($v^{\star}_{n}$) and the projected motion of the Earth about the Solar System barycenter (Barycentric Earth Radial Velocity or \BERV), the latter of which is known.

The telluric spectrum contribution is:
\begin{equation}
y_{n}^t =  A_n(\mu^{t} + W^{t} z_n).
\end{equation}
In addition to its mean spectrum $\mu^t$, the telluric component also includes a time-dependent term assembled from two variables: $W^t$, a matrix of ``basis vectors'' for the span of telluric spectral variations, is weighted by $z_n$ to form the spectral contribution at epoch $n$. 
$W$ has the shape $M' \times K$ and $z_n$ is a $K$-vector, where $K$ is the number of basis vectors used. 
For the purposes of this work we found good performance with $K$ set to 3, but this may vary for other applications. 
The net telluric spectrum (mean + time-variable components) is weighted by the airmass at the time of observation $A_n$, a known quantity.

We evaluate a log-likelihood for each epoch
\begin{equation}
\ln \mathcal{L}_n = -\frac{1}{2} (y_{n} - y'_{n})^T C_{n}^{-1} (y_{n}-y'_{n}),
\label{eqn:lnlike}
\end{equation}
comparing our model $y'$ to the data $y$, with $C$ representing the covariance matrix of uncertainties for the data. 

The number of free parameters in this model is large: we must optimize every grid point in the mean spectral templates and telluric basis vectors along with the stellar \RV and the telluric basis weights for each epoch. 
We deal with potential over-fitting issues by applying L1 and L2 regularization to the spectral templates, as discussed in Section \ref{s:assumptions}. 

L1 normalization adds a term to the log-likelihood that takes the form:
\begin{equation}
\Lone{\lambda}{p} \equiv -\lambda \sum_{i} | p_{i} | ,
\end{equation}
where $p$ is the vector of parameters to be normalized (in this case $\mu^{\star}$, $\mu^{t}$, or $W^{t}$) and $\lambda$ is the regularization amplitude.

Similarly, L2 normalization adds a term of the form:
\begin{equation}
\Ltwo{\lambda}{p} \equiv -\lambda \sum_{i} p_{i}^2 .
\end{equation}

The effectiveness of the regularization depends sensitively on the value of $\lambda$ used: if $\lambda$ is too high, real features will be lost as the parameters are forced to zero, whereas setting $\lambda$ too low will make the regularization ineffective, leaving the model vulnerable to overfitting. 

We set regularization amplitudes for \wobble using a cross-validation scheme. 
In brief, we randomly select 12.5\% of the total epochs to set aside as a validation set and, using some value of $\lambda$, run the model optimization on the remaining epochs (the training set).
The resulting best-fit spectral templates and basis vectors are taken as fixed and the time-dependent terms only (\RVs and basis weights) are optimized for the validation epochs. 
The $\chi^2$ for the validation epochs can then be adopted as a goodness-of-fit measurement for the $\lambda$ value, and the procedure is repeated for different $\lambda$s to choose the best regularization amplitude. 
Because we have multiple regularization terms and multiple amplitudes to set, we begin by hand-setting all amplitudes to a reasonable starting guess and optimize each amplitude sequentially with cross-validation.

With regularization included, the final model likelihood to be optimized is:
\begin{equation}
\begin{split}
\ln \mathcal{L} = & -\frac{1}{2} \sum_{n} (y_{n} - y'_{n})^T C_{n}^{-1} (y_{n}-y'_{n})  \\
 & + \Lone{\lambda_1}{\mu^{\star}} + \Ltwo{\lambda_2}{\mu^{\star}}   + \Lone{\lambda_3}{\mu^{t}} + \Ltwo{\lambda_4}{\mu^{t}} \\
 &  + \Lone{\lambda_5}{W^t}  + \Ltwo{\lambda_6}{W^t} + \Lone{1.0}{z^t} ,
\end{split}
\end{equation}
%\todo{BEDELL: THIS IS WRONG. We were supposed to set $\lambda_5$ to unity. My (Hogg's) bad. However, I wrote the following to justify our WRONG choice!}
where the regularization amplitude on the basis weights is arbitrarily set to unity, and all other regularization amplitudes $\lambda$ are set by grid searches using the above-described validation procedure.
The basis-weight regularization amplitude can be set arbitrarily to unity because there is a perfect degeneracy between amplifying the basis vectors and attenuating the basis weights.
This regularization choice breaks that perfect degeneracy.
The basis weights are regularized to encourage our desired outcome where the mean telluric spectrum contains as much telluric information as possible, while the variable basis picks up only the necessary time-variable changes.

\subsection{Optimizing the Model}
\label{s:optimizing}

As an initial guess, we set the star to be stationary, e.g. $v^{obs} = $ \BERV at all epochs. 
We may then initialize the stellar spectrum $\mu^{\star}$ by Doppler-shifting the data and calculating the median flux across \BERV-corrected spectra in bins at each model wavelength $\lambda'$. 
The telluric template is initialized similarly by using the residuals after the stellar contribution has been removed, again binning in model wavelength (this time without applying any Doppler shift to the spectra) and taking the median values of each bin. 
Finally, we initialize the telluric spectrum's basis vectors $W_t$ and weights $z_t$ by performing Principal Component Analysis (\acronym{PCA}) on the residuals after both the stellar spectrum and the mean telluric spectrum have been removed. 
The $K$ highest eigenweights and their corresponding eigenvectors are taken as the basis weights and vectors. 

Once all parameters are initialized, we optimize them iteratively. 
The likelihood function is maximized first by varying the stellar and telluric templates (including the telluric basis vectors). 
This step is a convex optimization, meaning that a global optimum for the template parameters should be reached under the condition of fixed time-dependent variables. 
Next, the templates are held fixed and the time-dependent parameters (stellar \RVs and telluric basis weights) are varied to maximize the likelihood function again. 
Technically the velocities are location parameters and their optimization is not convex.
However, once the velocities are known to a small fraction of a pixel (which they usually are, in practice, in advance of running \wobble), the linearized problem becomes convex at each iteration.
We repeat this procedure, optimizing spectra and time-dependent parameters in turn, until the likelihood appears to converge, typically within 100 iterations.
This iterative procedure is equivalent to a full simultaneous optimization in the limit of many iterations to convergence.

After convergence, we estimate the uncertainties on the parameters by
approximating the likelihood function near its maximum as Gaussian where the
covariance matrix is the negative inverse Hessian (or second derivative
matrix) of the log likelihood function with respect to the parameters.

\subsection{Combining Spectral Orders}
\label{s:combining-orders}

Most \EPRV instruments are echelle spectrographs spanning many orders. 
These orders are often treated as independent spectra when extracting \RVs, and the \RVs for each order are then combined in some manner to get a final time series. 
We follow this precedent and optimize the \wobble model individually for each order. 
%While some \RV precision gain may be possible by inferring a global Doppler shift from all orders simultaneously, it is not clear that the gain would be worth the added computational expense, so we leave this for future work. 

After obtaining an $N$-epoch set of observed stellar \RVs from each of the $R$ spectral orders, we combine them by modeling each \RV $v_{n,r}$ as a combination of time-dependent stellar \RV, order-dependent \RV offset, and a Gaussian noise term:
\begin{equation}
v_{n,r} = v_n + v_r + \mathcal{N}(0,\,\sigma_{n,r}^{2} + \delta_r^2 )\,,
\end{equation}
where $v_n$ and $v_r$ are the characteristic \RVs at epoch $n$ and order $r$, $\sigma_{n,r}$ is the estimated measurement uncertainty on $v_{n,r}$, and $\delta_r$ is an additional jitter term specific to order $r$. 
The order-dependent \RV offset should be small and indeed generally is consistent with zero in the solutions.%, but is included in the model to capture any color-dependent effects such as non-negligible atmospheric variability during the exposure \citep[see e.g.][]{Blackman2017}. 

\subsection{Implementation}
\label{s:implementation}

The above-described model can be implemented in a variety of ways. We chose to build our code, \wobble, in \code{python} using \TF \citep{Abadi15}. 
\TF is a model building framework that has been primarily designed for machine
learning applications, but at its core \TF is fundamentally a collection of
highly optimized routines for doing linear algebra and efficiently computing the
derivatives of these models with respect to large numbers of parameters.
\wobble can be represented in this framework so we have re-purposed \TF for our
needs.
By using this framework, we benefit from the high performance and scalability
of the implementation, as well as the algorithms implemented within \TF for
fitting large numbers of parameters to large datasets.
%While it has primarily been used in the context of deep learning in the astronomical literature, its auto-differentiation and fast linear algebra capabilities make it valuable for this application as well.
The necessary optimizations over many parameters can be performed with high efficiency by \TF: the below-described analysis of 91 \HARPS spectra of 51 Peg, including the optimization of 72 spectral orders, runs in 60 minutes on a standard Mac desktop.

Our code is made open-source under the \acronym{MIT} license and is publicly available on GitHub.\footnote{\url{https://www.github.com/megbedell/wobble}}



\section{Application to \HARPS Data}
\label{s:results}

For the purposes of this work, we chose to test the performance of \wobble on archival spectra from the High Accuracy Radial Velocity Planet Searcher (\HARPS) spectrograph \citep{Mayor2003}. 
\HARPS has operated continuously since 2003 and as such has an extensive catalog of publicly available data. 
Furthermore, its excellent instrumental stability and precise calibration make the data ideally suited to our method, which relies on having an accurate wavelength solution for every spectrum. 

All data were obtained from the \acronym{ESO} public data archive in the form of ``\code{e2ds}'' spectra.\footnote{Based on observations made with ESO Telescopes at the La Silla Paranal Observatory under programme IDs 091.C-0271, 183.C-0437, 191.C-0505, 072.C-0488, 089.C-0497, 099.C-0880, and 60.A-9700.} 
These data come as extracted 1D spectra, in blocks of 72 orders by 4096 pixels per order.
The airmass of the observation and the calculated \BERV are both provided in the \acronym{FITS} header of the spectral data file. 
We obtained wavelength solutions for each spectrum from the dedicated \HARPS calibration archive, also maintained by \acronym{ESO}.

Before running the above-described model optimization on the data, we first mask out any unreliably measured spectral regions and do a continuum normalization on each spectrum. 
This masking is done by setting the inverse variance on the masked data point to zero, effectively removing it from the fit. 
In brief, we mask pixels whose extracted flux is below zero as well as regions at the edges of the spectral orders where the local \SNR falls below 5. 
After masking these data, we convert the flux to log space and continuum normalize by fitting and subtracting a polynomial to an asymmetrically clipped subset of the data. 

To each pixel in the normalized, logarithmic spectrum, we assign an uncertainty variance (squared error).
Technically this uncertainty is assumed to be Gaussian in the log space, which is an incorrect approximation, but not very far off for high signal-to-noise data. 
For each order we assign to each log flux an uncertainty variance that is the inverse of the mean signal-to-noise-squared of the pixels in that order (as reported by the \HARPS pipelines), scaled up or down by the raw linear flux observed in that pixel in the data prior to logging and normalizing. 
This is the best Poisson estimate we can make given that we are working in the log space, and we don't have individual-pixel uncertainty estimates. 
Technically a small bias is introduced by taking the logarithm of the flux, but this bias is very small at the relevant signal-to-noise ratios; furthermore, the small bias acts in the flux direction, not the radial-velocity direction.

If possible, the final stellar \RV retrieved by \wobble is corrected for intra-night drift in the wavelength solution by subtracting off an \RV drift term specified in the data header, consistent with the standard \HARPS pipeline. 
This drift is calculated from the simultaneous reference lamp and is therefore only available in certain observing modes. 
Its contribution to the \RV solution is usually below 1 \ms, supporting our assumption that the wavelength solution provided by the \HARPS pipeline is generally accurate.

Below we describe the results of applying this procedure and optimizing the \wobble model using \HARPS data for stars of different types: a G dwarf with a known planet, an \RV-quiet M dwarf, and an early-K dwarf undergoing a planetary transit event.

\subsection{51 Pegasi}

\begin{figure*}[ht!]
\centering
\includegraphics[width=5in]{51peg_planet}
\caption{Phased orbit of the Hot Jupiter 51 Peg b as recovered from the \wobble\ \RVs (left) and from the \HARPS standard pipeline. While the phase coverage of \HARPS observations is sparse, we nonetheless recover orbital parameters consistent with those found by other \RV campaigns. Maximum-likelihood Keplerians (solid orange lines) and 1-$\sigma$ posterior constraints (shaded orange regions) for each data set are overplotted.}
\label{fig:51peg_planet}
\end{figure*}

\begin{deluxetable*}{cccc}
\tablehead{
\colhead{Parameter} & \colhead{Units} & \colhead{\wobble Fit} & \colhead{\HARPS Pipeline Fit}}
\tablecaption{Orbital Parameters of 51 Pegasi b}
\label{tbl:51peg}
\startdata
$K$ & m s$^{-1}$ & $55.57^{+2.28}_{-2.04}$ & $53.84^{+1.96}_{-2.20}$ \\
$P$ & days & $4.2292^{+0.0003}_{-0.0003}$ & $4.2294^{+0.0003}_{-0.0003}$ \\
$t_0$ & JD & $2456546.89^{+0.02}_{-0.02}$ & $2456546.94^{+0.01}_{-0.02}$ \\
$e$ & $-$  & $0.03^{+0.02}_{-0.02}$ & $0.04^{+0.02}_{-0.02}$ \\
$\omega$ & rad & $0.45^{+0.62}_{-1.00}$ & $-1.79^{+0.34}_{-0.32}$ \\
$s$ & m s$^{-1}$ & $0.01^{+0.08}_{-0.01}$ & $0.74^{+0.06}_{-0.07}$ \\
\enddata
\end{deluxetable*}

For \wobble's first test, we chose the first known exoplanet host: 51 Pegasi. 
This target is a Sun-like star hosting a planet with an orbital period of 4 days and a mass of 0.5 Jupiter masses \citep{Mayor1995}. 
Its canonical status as the first exoplanet discovered means that large amounts of data exist for this system. 
In particular, archival \HARPS data exist mainly from efforts to observe reflected-light spectra of the planet \citep{Martins2015}. 

We ran \wobble on these archival data to test its performance on recovering a planetary signal with well-known orbital characteristics.
The 91 publicly available spectra in the \HARPS archive are largely concentrated on a few nights of intensive observing, but these nights are sufficiently spread out throughout the year for a wide enough range in \BERV to disentangle the stellar and telluric spectra. 
Their \SNR is generally high, ranging from 100 up to 300 pix$^{-1}$ at the central wavelength regions of \HARPS.

Despite the sparse phase coverage available across the planetary orbit, we recover a signal at the expected period and semi-amplitude in the \RVs (Figure \ref{fig:51peg_planet}). 
We fit a Keplerian signal with seven free parameters (period $P$, \RV semi-amplitude $K$, eccentricity $e$, argument of periastron $\omega$, time of periastron $T_0$, \RV offset $c$, and \RV jitter $s$) using the \code{exoplanet} package \citep{exoplanet}. 
The resulting best-fit parameters for the two data sets are generally consistent (Table \ref{tbl:51peg}), and both are comparable to literature values \citep{Mayor1995, Naef2004, Butler2006}. 
The \RV uncertainties derived by \wobble appear accurate based on the negligible jitter in the fit, while the photon-noise-based \RV errors provided by the \HARPS pipeline are much smaller and require a significant jitter to achieve a good fit. 
These results confirm that \wobble is able to extract \RVs with similar precision to the closed-source \HARPS pipeline for Sun-like stars.

\begin{figure*}[t]
\centering
\includegraphics[width=5.3in]{51peg_multispectrum}
\caption{Three example echelle orders at a randomly chosen epoch from the \HARPS observations of 51 Pegasi. Data are shown as dark circles, while the \wobble predictions for the stellar and telluric spectral contributions at this epoch are red and blue lines, respectively. Even in the presence of a strong stellar absorption feature such as the H$\alpha$ line (seen at 6561.5 \ang due to the star's Doppler shift at the plotted epoch), small telluric features are clearly recovered. Residuals after subtracting both star and telluric models are shown below each spectrum.}
\label{fig:51peg_spectrum}
\end{figure*}

Fits to an individual spectrum are shown in Figure \ref{fig:51peg_spectrum}. 
We emphasize that no \textit{a priori} information on e.g. expected spectral line positions and depths were used. 
The \wobble algorithm as it is currently implemented treats each control point of the template spectra as independent and has no line shape parameterization included. 
Nevertheless, the optimized stellar templates clearly reproduce the expected appearance of the spectra in a variety of regimes, from a crowded-line region to a sparser, continuum-dominated region to an extremely strong absorption line like the H$\alpha$ feature. 
Moreover, telluric absorption features are recovered down to a very small amplitude.

\subsection{\Mdwarf}
\label{s:Mdwarf}

\begin{figure*}
\centering
\includegraphics[width=5in]{barnards_rvs}
\caption{Radial velocity measurements for \Mdwarf from \wobble (black circles) and from the standard \HARPS pipeline (blue squares). The median \RV has been subtracted from each data set. The predicted secular change in \RV due to \Mdwarf's projected motion, calculated using \gaia properties, is shown as a solid orange line (top panel). Residuals away from the predicted trend are plotted in the lower panel.}
\label{fig:barnards_rvs}
\end{figure*}

Next, we tested \wobble with 237 epochs of \Mdwarf spectra. 
We did not utilize the additional spectra taken after the \HARPS 2015 optical fiber upgrade, as these would need to be treated as an independent data set \citep{LoCurto2015}. 
\Mdwarf is a mid-M dwarf, and as such its output is low in the optical; the typical \SNR of the spectra in the central wavelength regions of \HARPS ranges from 20-50. 
In practice, this means that the 7 bluest echelle orders were consistently masked and dropped from the fit in accordance with the \SNR criteria outlined previously. 
Regardless, a large amount of data remained, allowing us to test \wobble's performance on observations with substantially different properties from the previous case.

\Mdwarf is one of the nearest stars to us at a distance of less than 2 parsecs. 
It is also the star with the highest known proper motion. 
Its trajectory translates to a projected secular change in \RV of approximately 4.5 $\mathrm{m}~\mathrm{s}^{-1}~\mathrm{yr}^{-1}$ \citep{Kurster2003}. 
This trend has been observed in some data sets, including long-term \HARPS and \acronym{HIRES} observations, although \acronym{UVES} \RVs were inconsistent with the predicted linear slope \citep{Kurster2003, Bonfils2013, Choi2013, Montet2014}. 
Aside from this linear trend, \Mdwarf is commonly used as an \RV standard M dwarf because little stellar activity has been observed and no planets discovered until very recently despite considerable \RV monitoring \citep{Ribas2018}. 

The \RVs found by \wobble are in excellent agreement with the predicted secular motion (Figure \ref{fig:barnards_rvs}). 
Using \gaia parallax and proper motion measurements and following the calculations outlined in \citet{Kurster2003}, we find a secular trend with a slope of 4.53 $\mathrm{m}~\mathrm{s}^{-1}~\mathrm{yr}^{-1}$, deviating from this linearity by less than 1 $\mathrm{cm}~\mathrm{s}^{-1}~\mathrm{yr}^{-2}$ during the decade of \HARPS observations \citep{gaia2016, gaia2018}. 

After subtracting the secular \RV trend, the residuals have low dispersion, as expected for a quiet star with no planetary signals above $K \sim 1.2~\ms$ \citep{Choi2013, Ribas2018}. 
The \acronym{RMS} scatter among \wobble\ \RVs is 2.0 \ms. 
This compares favorably to the scatter of 2.5 \ms among \RVs produced by the standard closed-source \HARPS pipeline. 

We note that many of the residuals have similar non-zero values in both independently produced RV estimates. 
It is possible that these deviations are a real physical effect in the stellar spectrum, but we caution that approximately \ms-level errors are likely being introduced by the barycentric correction. 
Currently we assume that the \BERV provided by the native \HARPS pipeline is correct, but this will not hold true if the sky coordinates entered by the observer deviate from the actual on-sky location of the target. 
This is especially likely to be the case for high proper motion targets like \Mdwarf. 
Indeed, we do note a strong peak at year-long periods in a Lomb-Scargle periodogram of the residual \RVs. 
Thus the \RV scatter derived in this work is only an approximate upper limit on the true precision achievable by \wobble. 

\begin{figure*}[ht!]
\centering
\includegraphics[width=5.5in]{barnards_multispectrum}
\caption{Example echelle orders at a randomly chosen epoch from the \HARPS observations of Barnard's Star, plotted as in Figure \ref{fig:51peg_spectrum}.}
\label{fig:barnards_spectrum}
\end{figure*}

\begin{figure*}
\centering
\includegraphics[width=6in]{barnards_model}
\caption{A subset of the \Mdwarf spectrum including the sodium doublet at 4456-7 \ang. Data for the highest-\SNR single observation are shown as black points, while the spectral template derived by \wobble from the full data set is shown as a red line. The theoretical \PHOENIX model for an M dwarf with \teff = 3200 K, \logg = 5.0, and \mh = $-0.5$ is shown as an orange line. The \wobble model and data have been Doppler-shifted by eye to match the rest-frame line positions, since \wobble does not deliver an absolute \RV. The data-driven \wobble model of the stellar spectrum shares general strong line locations and relative strengths with the \PHOENIX model, but in detail it delivers a much more accurate fit to the data than the theoretical M dwarf model achieves.}
\label{fig:barnards_model}
\end{figure*}

Testing \wobble on the \Mdwarf data allows us to evaluate its performance in a significantly different regime: the mid-M dwarf spectra are far denser in spectral features than a Sun-like star, and individual observations are at a much lower \SNR than the 51 Peg observations used above, although the total number of spectra is greater. 
The resulting spectral fit is shown in Figure \ref{fig:barnards_spectrum}.

One consequence of working in the low-\SNR regime is that the power to resolve very small telluric features is reduced. 
To keep the template spectra from overfitting the noise, the regularization amplitudes on the templates must be raised by several orders of magnitude relative to what was optimal for the 51 Peg fit above, particularly in orders where no strong spectral features are available. 
This has the side effect of flattening out weak features if no strong lines are present in a given order. 
As a result, we are able to retrieve fewer telluric lines in the bluer orders (compare the middle panels of Figures \ref{fig:51peg_spectrum} and \ref{fig:barnards_spectrum}). 
In redder orders, where the \SNR is higher and more strong telluric lines are present, the features are retrieved (bottom panel of Figure \ref{fig:barnards_spectrum}). 
However, telluric variability was not able to be resolved in the overwhelming majority of orders; in fact, the results presented here were obtained with the tellurics model set to $K=0$ (no variability included). 
We therefore caution that difficult-to-resolve microtellurics and time-variable features may not be reliably disentangled from the stellar spectrum when \wobble is applied to lower signal observations (\SNR $\lessapprox 50$ pixel$^{-1}$).

Despite the extreme noise at the bluer end of the wavelength range, where \Mdwarf is very faint, \wobble successfully retrieves a template spectrum that appears consistent with general expectations for a mid-M dwarf through most of the \HARPS wavelength range. 
As a sanity check, we compare the \wobble stellar template model with a high-resolution \PHOENIX model at \Mdwarf's previously measured spectral parameters \citep[\teff = 3200 K, \logg = 5.0, and \mh = $-0.5$;][and references therein]{Husser2013, Artigau2018}. 
Even in the bluest regions, the placements and relative strengths of the large-amplitude features inferred by \wobble generally compare well with the \PHOENIX predictions (Figure \ref{fig:barnards_model}). 
The \wobble model for \Mdwarf diverges from the theoretical models in the smaller absorption lines and in the degree of broadening for strong lines.  
%\todo{(TO DO: are these known model weaknesses? ask Travis Barman about opacity binning affecting the detailed features)} 

These results emphasize the potential value of \wobble data products for spectral characterization and model testing, particularly in the case of faint stars and M dwarfs, for which many spectra must be combined to get a reasonably detailed composite spectrum. 
The \wobble algorithm is a simple yet robust method for doing such multi-spectra stacking while preserving telluric-contaminated regions and marginalizing over unknown \RV shifts.

\subsection{HD 189733}

\begin{figure*}
\centering
\includegraphics[width=6in]{hd189_rm}
\caption{\RVs measured by \wobble for a single night of observations of the Hot 
         Jupiter host HD 189733. The \RM is clearly seen as the planet transits 
         the star. The top panel shows the data (black points), the maximum
         likelihood fit using \starry (black line), and 500 posterior samples
         (orange lines). The bottom panel shows the residuals of the maximum
         likelihood model fit.}
\label{fig:hd189_rm}
\end{figure*}

While the majority of \EPRV measurements are made for the purposes of observing stellar reflex motion due to planetary orbits, several other applications to exoplanet characterization exist for such high-precision time-series spectra. 
One of these uses is measuring the \RM, in which the apparent stellar \RV is observed during planetary transit as a way of mapping the stellar surface and learning the spin-orbit inclination of the system \citep[e.g.][]{Queloz2000, Winn2005}. 
While the \RM technically manifests in the stellar spectrum as a distortion to the line profile rather than a true Doppler shift, it is typically detected using similar methods to a standard \RV analysis. 

We apply \wobble to a data set consisting of a single transit of the hot Jupiter HD 189733b to test its sensitivity to stellar line asymmetries as well as its performance in the regime of a single night's observations. 
The observations in question consist of a consecutive series of 40 spectra, each with an \SNR $\sim 90$, taken on the night of August 28, 2007.

Because all observations came from a single night, there will be no significant shift of the stellar spectrum with respect to the telluric spectrum and the power of \wobble to disentangle the two is severely limited. 
For this reason, we fixed the telluric spectrum to a constant template. 
We derived this template by running \wobble on the 51 Peg data with non-time-variable tellurics and adopting the resulting high-quality time-invariant telluric spectrum. 
The stellar spectrum of HD 189733 and its \RVs were left as free parameters.

The resulting \RV signal retrieved by \wobble is shown in Figure \ref{fig:hd189_rm}. 
We fit the signal using \starry \citep{Luger2018}, which computes analytic occultation
light curves for bodies whose surfaces can be decomposed into sums
of spherical harmonics. Since the radial component of the velocity field of a 
differentially rotating star can be expressed in terms of polynomials in 
$x = \sin\theta\cos\phi$, $y = \sin\theta\sin\phi$, and $z=\cos\theta$, where
$\theta$ is the polar angle and $\phi$ is the azimuthal angle \citep[c.f. Equation 91 in][]{Short2018},
this velocity field may be expressed exactly in terms of spherical harmonics
\citep{LugerBedell2019}.
We therefore use \starry to fit for the equatorial rotational velocity, the inclination,
the obliquity, and the shear due to differential rotation of the star, closely
following the analysis performed in \citet{Cegla2016}.
We infer a projected stellar obliquity $\lambda = -0.43 \pm 0.34^\circ$, in close agreement
with the value reported in \citet{Cegla2016}. Our inferred values for the other parameters
are broadly consistent with the results in \citet{Cegla2016}, except with significantly
higher uncertainty due to the fact that we are unable to constrain the stellar inclination
due to the $v\sin i$ degeneracy. We attribute the narrower posteriors in \citet{Cegla2016}
to a difference in the choice of prior.
\footnote{See \href{https://github.com/megbedell/wobble/tree/master/scripts/DifferentialRotationWithSphericalHarmonics.ipynb}{this interactive notebook} 
          for a derivation of the spherical harmonic decomposition of the stellar velocity field. 
          The notebook used to perform our analysis and produce Figure~\ref{fig:hd189_rm}, along with the full posterior constraints we obtain, can be found 
          \href{https://github.com/megbedell/wobble/tree/master/scripts/HD189733bWithStarry.ipynb}{here}.}

These results confirm that the \wobble method measures line asymmetries as \RV shifts in the same manner as traditional \RV analysis techniques. 
While this is a useful approximation in the case of the \RM, in general the confusion of these two spectral changes is a major cause of correlated noise in \RV time series \citep[e.g.][]{Queloz2001}. 
The simplicity and extensibility of the \wobble method is useful in this regard, as the model could be modified to fit line asymmetries and true Doppler shifts as separate parameters. 
This would help to disentangle signals caused by photospheric features like starspots from the \RV signal due to reflex motion in a planetary system. 
We discuss this prospect further in Section \ref{s:future}.


\section{Telluric Features}
\label{s:tellurics}

\begin{figure*}[h!]
\centering
\includegraphics[width=6.5in]{telluric_comparison}
\caption{Fits to a 15-\ang region with substantial telluric contamination for 51 Peg (left) and \Mdwarf (right). The upper panels show the \wobble best-fit telluric spectrum (blue line), best-fit stellar spectrum (red line), data (black points), and the sum of the telluric and stellar model predictions (black line). Residuals to the fit are shown in the lower panels. Although the fits to each data set were performed entirely independently, the optimized telluric spectra are nearly identical, demonstrating that \wobble successfully finds an accurate representation of the common telluric absorption spectrum.}
\label{fig:telluric_comparison}
\end{figure*}

In the above analyses, telluric spectra were inferred independently for the 51 Peg and \Mdwarf data sets. 
However, in principle the telluric features should be common to all \HARPS spectra, an assumption that we used for the case of HD 189733. 

We show a comparison between 51 Peg and \Mdwarf telluric fits in Figure \ref{fig:telluric_comparison}. 
Although they were fit using entirely different data sets with dissimilar stellar spectra, the resulting telluric fits are indeed extremely similar. 
This is generally true for all wavelength regions in which tellurics are detected. 
The only regime in which the comparison fails is for low-\SNR spectral orders of the \Mdwarf data, where the telluric spectra are featureless due to the strong regularization, as discussed in Section \ref{s:Mdwarf}. 

The physically motivated expectation that all observations should share a common telluric component could be built into the \wobble model. 
For the fit to HD 189733, for example, we fixed the telluric spectrum to use the model inferred from the better-studied star 51 Peg. 
A more robust, albeit more computationally expensive, approach would be to fit many stars simultaneously so that their shared telluric spectrum can be inferred using all the available data. 
Given enough spectra, this approach should yield an incredibly detailed model of telluric features and their time variability. 
We leave such an effort to future work. 

\begin{figure*}
\centering
\includegraphics[width=5in]{telluric_standard}
\caption{Comparison of telluric spectrum derived by \wobble analysis of 51 Peg spectra (upper panel) and the spectrum observed with a telluric standard star (lower panel) around an H$_2$O absorption band. No telluric standard star data was used in determining the \wobble telluric template. The \wobble method delivers a very high \SNR telluric spectrum with no overhead observing time required.}
\label{fig:telluric_standard}
\end{figure*}

As another test of our derived telluric spectra, we compared the mean template from 51 Peg to an observation of the telluric standard star HR 3090 taken by \HARPS at an \SNR of 130. 
As shown in Figure \ref{fig:telluric_standard}, the spectra agree well. 
Moreover, the composite telluric spectrum inferred from the time series of 51 Peg observations is at a much higher \SNR than the single shot telluric standard spectrum, so that low-amplitude lines which border on statistical insignificance in the standard star show up clearly in the \wobble results. 
Unlike a traditional telluric standard observation, no overhead time is required to produce these results.

Of course, one strength of a telluric standard star is that its spectrum can capture the true telluric spectrum at any given moment in time, while the telluric template determined by \wobble is time-averaged and may not perfectly capture the telluric absorption lines in any given observation. 
For this reason, we included time-variable components in the model. 
A physical interpretation of these components should be possible.

\begin{figure*}
\centering
\includegraphics[width=5in]{telluric_basis2}
\caption{Example of the mean telluric spectral template in a small wavelength region (upper panel) and the three basis vectors used to capture the time-variable contributions to the spectrum, staggered by an arbitrary offset for display (lower panel).}
\label{fig:telluric_basis}
\end{figure*}

An example of the inferred variability from the 51 Peg analysis is shown in Figure \ref{fig:telluric_basis}. 
There is clearly coherent structure in the variations. 
As we might expect, many of the lines co-vary with each other: as all known telluric lines in this region arise from H$_2$O, this likely corresponds to time-variable levels of atmospheric water vapor content. 
In general, the basis vectors are suggestive of Doppler shifts, perhaps due to wind speeds in different layers of the atmosphere contributing individually to the overall line shapes. 
These hypotheses could be tested in the future by seeking correlations between basis weights and externally-measured weather diagnostics. 
%\todo{(is this enough? also show that basis weights change seasonally-ish?)}


\section{Limitations and Extensibility of \wobble}
\label{s:future}

In this work we have tested \wobble exclusively using \HARPS data, which allowed us to make relatively strict assumptions about the data quality. 
We have also made a number of restrictive assumptions about the underlying physical model, for example taking each astronomical source to be a single star. 
However, there are many other \EPRV data sets which violate some of these assumptions but could nevertheless benefit from the analysis techniques used by \wobble.
 
We now turn our discussion to ways in which other data sets may violate the assumptions made in this work and the corresponding modifications to \wobble that would enable it to operate more effectively in these regimes. 
For simplicity, we break this discussion down into two categories: changes to the quality or type of spectroscopic data used and changes to the model. 
We additionally outline some general changes or enhancements that could be made to potentially improve the \RV precision achieved by \wobble. 

\subsection{Changes to the Data}
\label{s:data-changes}

In general, the data used in this work are high quality in terms of \SNR, spectral resolution, and quantity. 
As demonstrated for the case of \Mdwarf, \wobble is limited in its operability when the data are low in \SNR. 
\wobble implicitly assumes Gaussian noise in logarithmic flux, which is not strictly accurate. 
This could become a substantial issue at low \SNR, making \wobble a poor tool choice for accurate modeling of very low \SNR spectra.
At this point, it is also the case that our continuum-normalization method also does poorly at low \SNR, so there are various reasons \wobble is not optimal for faint sources or very short exposure times.
However, the fact that the model is successful in the form of a linear additive model in the log space means that it could probably be converted to work as a multiplicative model in the linear space; that conversion and investigation is beyond the scope of the current work, which is optimized for performance on typical \HARPS observing campaigns.

Our method may also fail at low spectral resolution. 
In particular, if the stellar spectrum does not shift with respect to the telluric spectrum by at least a resolution element (naively this is expected to become a problem at resolutions below $10^4$), it could become challenging to disentangle the two components.
That said, there still is a causal difference in the data space between signals that are fixed with respect to the star and signals that are fixed with respect to the atmosphere; in principle it is a question not purely of resolution but a combination of resolution and \SNR.
Naively, at low resolution, the model is expected to work well when the total signal-to-noise in the data set (greatly) exceeds the dimensionless ratio of the line width to the radial-velocity variation.

Along with minimum requirements on the spectral data quality, \wobble has some limitations driven by the number of spectra available and the sampling of those spectra. 
Some minimum quantity of spectra are necessarily simply because the spectral templates contribute many free parameters, driving up quantity of data needed for inference. 
The sampling of those spectra are also important because the stellar lines must undergo substantial \RV variations to disentangle them from the telluric features, which for most targets can only be achieved by observing throughout the year to take advantage of the $\sim 30$ \kms~\BERV shift. 
This requirement could be partially mitigated by modeling multiple stars with a shared telluric spectral template, which we discuss in Section \ref{s:improvements}. 
However, in general the \wobble method fundamentally requires a substantial number ($N \gtrsim 10$) of high quality spectra to perform reliably.

Another key assumption made in this work that there is no gas cell represented in the data. 
While this is true for \HARPS, other instruments such as \acronym{HIRES}, \acronym{PFS}, and \acronym{APF} include a gas cell set in optical path to imprint its absorption spectrum on the observed spectra \citep{Butler1996, Crane2010, Vogt2014}. 
Applying \wobble to spectra that include the imprint of a gas cell is technically trivial. 
The gas absorption lines are fixed features at the observatory rest frame which multiply into the spectrum. 
This makes them nearly indistinguishable from the mean telluric spectrum, and they should in fact be absorbed into this component. 
If the observations in question cover a range of different airmasses, it may be necessary to explicitly add a third model component to represent the gas cell; this component would be identical to the tellurics without the airmass scaling. 

Of course, absorption cells in general exist because the instantaneous calibration of the spectrograph in question is not reliable at the required \RV precision level. 
This means that a gas cell instrument will generally violate other, more critical assumptions about the data quality. 

It is likely that for such an instrument, our assumption that the wavelength solution is perfect does not hold; hence the cell. 
One simple way to deal with this would be to allow the observatory rest frame component(s) of the model to change in \RV. 
The stellar \RV measurement would then be differential with respect to the effective spectrograph \RV. 
This effective spectrograph \RV may vary in different spectral orders or smaller wavelength regions.
The most extreme extension would be to include corrections to the wavelength solution as model parameters, and optimize them along with the spectral components and radial velocities. 
This would rely on the use of telluric features as fixed calibration sources \citep{Seifahrt2010}.

Another way a less well-calibrated instrument may violate \wobble's assumptions is in the non-negligible variability of all spectral lines due to changes in the instrumental line spread function (\LSF). 
In principle, if the changes to the \LSF were well-understood they could be hard-coded into linear operators like the $P$ operator used in Equation \ref{eqn:star}, leaving the essential equations of \wobble largely unchanged. 
Realistically speaking, if \LSF variations are present they are probably not sufficiently well-understood to take this approach; instead, we might want to fit these variations as a data-driven model component. 
This leads us into the territory of making more fundamental changes to the \wobble model.

\subsection{Changes to the Model}
\label{s:model-changes}
 
The test data used in this work were all instances of a single, bright star, so that only one stellar component was necessary to model the astronomical source. 
Other data sets may require a more complex model, including additional stars, planetary spectra, or non-negligible sky background. 
They may also require more complex treatment of spectral variability. 
There are some trade-offs associated with adding these components to the model, which we discuss here.

One important feature of \wobble is that it models all fluxes in the log-space. 
<<<<<<< HEAD
When the model consists solely of multiplicative components, as is the case for a single star + telluric absorption, this choice makes the optimization convex at fixed \RV and therefore computationally tractable; it makes possible our iterative optimization scheme.
If we chose instead to convert the $y$ data vectors to linear fluxes and use a model consisting only of additive components, the same equations and algorithms would apply.
=======
When the model consists solely of multiplicative components, as is the case for a single star + telluric absorption, this choice makes the optimization convex at fixed \RV. 
If we chose instead to convert the $y$ data vectors to linear fluxes and use a model consisting only of additive components, the same equations and algorithms would apply. 
>>>>>>> d6b2fc9f
Example applications of such a model might be a multiple star system or a faint star with substantial sky background present in the observed spectra. 
If, however, the model needed to incorporate both additive and multiplicative
components as free variables, larger structural changes would be needed in the code and the convexity of the template optimization would be lost. 
Further tests would be needed to determine whether this loss of convexity would slow down the optimization or make finding good optima hard or impossible; it seems likely that it will slow the code but not be impossible.

One extra model component that is at present both simpler to implement and perhaps more important to the results than generic additive components is the spectral continuum. 
We have assumed that our simple continuum normalization is good, but this is certainly not true at a detailed level. 
To some extent, this wrongness is absorbed into the telluric spectrum, as both the tellurics and the continuum can be treated as observatory rest frame features. 
However, since the continuum and tellurics vary through time in different ways, the continuum should in principle be its own independent model component. 
This component will be highly degenerate with the tellurics, but a clever representation could circumvent this: for example, the continuum spectrum could be placed on an extremely sparse wavelength grid to ensure that very localized effects like absorption lines are not included.

Another way in which the \wobble model may fail for some regimes is in its treatment of spectral variability.

We have assumed that the telluric spectrum is variable in a low-dimensional sense only. 
While this assumption has a basis in the physical understanding of telluric lines, which are produced by only a small number of molecular species, it is not guaranteed that this reasoning translates into low variability in the current parameterization. 
We may instead wish to change the spectral representation so that additional physics is included, as discussed further in Section \ref{s:improvements}. 
Alternatively, we could keep the current representation but fit the telluric model to the residuals away from some physics-based model. 

We have also assumed that the stellar spectrum is constant, which is almost certainly false. 
A variety of physical effects cause changes in the spectrum including stellar oscillations, convection, and activity in the form of starspots or plages. 
\wobble can model stellar variability trivially by making the stellar component of the model take a similar form to the tellurics, where a set of basis vectors and weights are inferred from the data to capture variability. 
This \PCA-like approach may be quite effective, since stellar features with similar line formation physics likely co-vary in the spectrum \citep{Davis2017, Dumusque2018}. 
It does, however, introduce potential degeneracies between the inferred stellar variability and the Doppler shift. 
To avoid this degeneracy, we might instead represent the stellar spectrum with an explicit parameterization of the line profile and restrict variability to the line depths, widths, and skews; such a change would fall along the same lines as the global \LSF parameterization proposed in Section \ref{s:data-changes}.

<<<<<<< HEAD
Finally, \wobble, while it optimizes a sensible objective function with good properties, it has no good bayesian interpretation:
The regularizations (especially the L1) do not make much sense as prior beliefs, and the output is a point estimate, not a probability or probability density.
Furthermore, we may at some point want \RV measurements that are the result of \emph{marginalizing out} the spectral ant telluric models.
This would be the principled Bayesian thing to do!
Right now we don't expect a full subjective Bayesian treatment to be computationally possible.
However, there certainly has been interesting work in this area, and it might become possible in the near future \todo{BEDELL: CITE CZEKALA, maybe others?}.


=======
>>>>>>> d6b2fc9f
\subsection{Basic Adjustments}
\label{s:improvements}

Even working within \wobble's current assumptions and running on \HARPS-like data, there are potential changes to be made to the implementation of \wobble that may improve its performance. 
Many of these are quite basic and straightforward changes to be made within the existing framework of \wobble. 
We discuss some potential adjustments here.

Perhaps the most obvious shortcoming of \wobble is its reliance on regularization. 
We chose this framework because it keeps the model convex and its implicit assumptions (that the spectra are a flat continuum by default) closely mirror our physical understanding. 
However, setting the regularization amplitudes optimally is by far the computationally slowest and most unwieldy part of applying \wobble to a new data set. 
Dealing with the possibility of overfitting is an inevitable requirement of any model, especially one that relies on as many free parameters as \wobble. 
That being said, in principle as data sets get larger, regularization becomes less crucial. 
One way to lessen the need for telluric regularization might be to run on a data set that is composed of many different stars, each with their own individual spectra and \RVs but with a shared telluric component, so that the data informing the telluric lines is sufficiently large. 
This could be done with relatively trivial changes to the \wobble code, although it would require considerable computational resources.

One choice that \wobble makes differently from other data-driven \RV codes is the way we represent the underlying spectral components. 
We use an extremely simple representation: a model grid of wavelengths and corresponding fluxes that gets linearly interpolated. 
One possible improvement would be to go to a higher-order interpolation scheme. 
Another approach would be a non-parameteric method like a Gaussian process \citep[as in][]{Czekala2017}. 
A third approach would be to use a model that incorporates more physics: this could range from a model with fixed lines that may vary only in terms of common line profile parameters to a complex model including various atomic and molecular physics of the lines. 
A sensible way to implement this within the existing \wobble framework might be to add a physically motivated mean spectral template and optimize $y_{\star, n}$ vectors of residuals away from this template. 
In any case, the general approach of \wobble does not depend intrinsically on the spectral representation, and swapping out the current representation for something else is simple, provided that the representative function can be implemented in \TF.

Another choice we made which is likely suboptimal is the treatment of each spectral order in the echelle data as an independent spectrum with its own stellar \RV. 
In reality, every stellar \RV should be informed by all spectral orders simultaneously. 
Implementing this would take on some extra computational cost, but being in \TF will help to mitigate this. 
However, the reality of color-dependent atmospheric dispersion effects means that in practice each order may have a slightly different effective \RV, since the flux-weighted average observation times will be different \citep{Blackman2017}. 
Thus for some situations allowing the orders to have independent \RV estimates may be the best choice.

Finally, a change that is quite major but worth stating regardless is the possibility of fitting the data directly in the 2D domain. 
Widely used methods of extracting 1D spectra almost certainly sacrifice some degree of spectral information \citep{Bolton2010}.
In the future, we may wish to move to fitting the data directly without extracting. 
The equations for \wobble would change very little in this regime: essentially, the $P$ operator in Equation \ref{eqn:star} would become a 2D interpolator. 
However, implementation of this model would become much more complicated, and extra variable components like sky background and spectrograph dispersion functions would need to be introduced. 
While this implementation is far beyond the scope of current work, we nevertheless emphasize that the \wobble model is a useful starting framework in which to work towards this goal.

\section{Conclusion}
\label{s:conclusion}

Extremely precise \RV measurements are a critical part of modern exoplanet detection and characterization. 
Many dedicated \EPRV instruments exist and more are being built with the goal of achieving better than \ms precision over long timescales. 
Beyond the hardware challenges of building such instruments, software challenges exist as well: extracting maximally precise \RVs from high-quality spectra is not a trivial task. 
Moreover, most existing \EPRV pipelines are closed-source, proprietary, and built for use with a specific instrument in mind. 
While traditional \RV extraction methods are demonstrably suboptimal when it comes to treatment of telluric features or use of a fixed stellar template spectrum, experimenting with changes to the existing pipelines is generally not possible.

In this work, we have proposed a simple linear model for simultaneously inferring stellar spectra, telluric spectra, and \RVs from the data. 
Our model does not rely on physical knowledge of the star or the Earth's atmosphere. 
We implement this method in \wobble, an open-source code designed to be extensible and adaptable for a variety of data sets. 

By running the \wobble algorithm on archival \HARPS spectra for a variety of stars, we have demonstrated its basic capabilities. 
The \RVs achieved through this method are comparably precise to those obtained with the closed-source \HARPS pipeline. 
Furthermore, the stellar and telluric spectra inferred purely from the data are high-quality and accurate. 
We have shown that consistent telluric features are found from independent data sets with extremely different properties. 

The data-driven methods used in \wobble are highly promising for the treatment of microtelluric lines and other deviations from spectral models. 
This makes the approach particularly valuable for upcoming infrared surveys targeting M dwarfs, where telluric features are non-negligible and stellar models often fall short of matching the data. 
It also eliminates costs in observational overhead for obtaining telluric standard spectra or accurate stellar templates.

We make \wobble freely available to the \RV community to be adapted for use with various instruments and data sets. 
We highlight the versatility of the algorithm in Section \ref{s:future} with suggested changes and improvements for applications to different regimes. 
It is our hope that openly shared development of next-generation \RV analysis techniques will enable the community as a whole to make full use of the information-rich data being produced by current and future \EPRV surveys.

\software{%
    astropy \citep{Astropy13, Astropy18},
    numpy \citep{Van-Der-Walt:2011},
    matplotlib \citep{Hunter:2007},
    scipy \citep{Jones:2001},
    tensorflow \citep{Abadi15}, 
    exoplanet \citep{exoplanet},
    starry \citep{Luger2018},
    pymc3 \citep{pymc3},
    theano \citep{theano}
}

\acknowledgements{It is a pleasure to acknowledge Jacob L. Bean, John M. Brewer, Heather Knutson, Timothy Morton, Melissa Ness, Andreas Seifahrt, and Julian St\"{u}rmer for helpful discussions. 
We are grateful to Hans-Walter Rix and the Max-Planck-Institut f\"ur Astronomie for their hospitality while developing key parts of this project.

This research has made use of the services of the ESO Science Archive Facility. 

This work has made use of data from the European Space Agency (ESA) mission
{\it Gaia} (\url{https://www.cosmos.esa.int/gaia}), processed by the {\it Gaia}
Data Processing and Analysis Consortium (DPAC,
\url{https://www.cosmos.esa.int/web/gaia/dpac/consortium}). Funding for the DPAC
has been provided by national institutions, in particular the institutions
participating in the {\it Gaia} Multilateral Agreement.}

\bibliographystyle{apj}
\bibliography{paper.bib}%general,myref,inprep}

\end{document}  <|MERGE_RESOLUTION|>--- conflicted
+++ resolved
@@ -641,13 +641,8 @@
 There are some trade-offs associated with adding these components to the model, which we discuss here.
 
 One important feature of \wobble is that it models all fluxes in the log-space. 
-<<<<<<< HEAD
 When the model consists solely of multiplicative components, as is the case for a single star + telluric absorption, this choice makes the optimization convex at fixed \RV and therefore computationally tractable; it makes possible our iterative optimization scheme.
 If we chose instead to convert the $y$ data vectors to linear fluxes and use a model consisting only of additive components, the same equations and algorithms would apply.
-=======
-When the model consists solely of multiplicative components, as is the case for a single star + telluric absorption, this choice makes the optimization convex at fixed \RV. 
-If we chose instead to convert the $y$ data vectors to linear fluxes and use a model consisting only of additive components, the same equations and algorithms would apply. 
->>>>>>> d6b2fc9f
 Example applications of such a model might be a multiple star system or a faint star with substantial sky background present in the observed spectra. 
 If, however, the model needed to incorporate both additive and multiplicative
 components as free variables, larger structural changes would be needed in the code and the convexity of the template optimization would be lost. 
@@ -673,7 +668,6 @@
 It does, however, introduce potential degeneracies between the inferred stellar variability and the Doppler shift. 
 To avoid this degeneracy, we might instead represent the stellar spectrum with an explicit parameterization of the line profile and restrict variability to the line depths, widths, and skews; such a change would fall along the same lines as the global \LSF parameterization proposed in Section \ref{s:data-changes}.
 
-<<<<<<< HEAD
 Finally, \wobble, while it optimizes a sensible objective function with good properties, it has no good bayesian interpretation:
 The regularizations (especially the L1) do not make much sense as prior beliefs, and the output is a point estimate, not a probability or probability density.
 Furthermore, we may at some point want \RV measurements that are the result of \emph{marginalizing out} the spectral ant telluric models.
@@ -681,9 +675,6 @@
 Right now we don't expect a full subjective Bayesian treatment to be computationally possible.
 However, there certainly has been interesting work in this area, and it might become possible in the near future \todo{BEDELL: CITE CZEKALA, maybe others?}.
 
-
-=======
->>>>>>> d6b2fc9f
 \subsection{Basic Adjustments}
 \label{s:improvements}
 
